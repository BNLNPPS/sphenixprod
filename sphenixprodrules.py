import yaml
import re
from typing import Dict, List, Tuple, Any, Optional
import itertools
import operator
from dataclasses import dataclass, asdict
import time
from pathlib import Path
import stat
import subprocess
import pprint # noqa: F401
import os
import psutil

from sphenixdbutils import cnxn_string_map, dbQuery
from simpleLogger import CHATTY, DEBUG, INFO, WARN, ERROR, CRITICAL  # noqa: F401
from sphenixjobdicts import inputs_from_output
from sphenixcondorjobs import CondorJobConfig,CondorJobConfig_fieldnames,glob_arguments_tmpl
from sphenixmisc import binary_contains_bisect

from collections import namedtuple
FileHostRunSegStat = namedtuple('FileHostRunSeg',['filename','daqhost','runnumber','segment','status'])

""" This file contains the dataclasses for the rule configuration and matching.
    It encapsulates what is tedious but hopefully easily understood instantiation
    from a YAML file, with some values being changed or completed by command line arguments of the caller.
    RuleConfig  represents a single rule configuration.
    InputConfig represents the input configuration sub-block.
    JobConfig   represents the job configuration sub-block.

    The MatchConfig is the steering class for db queries to
    find appropriate input files and name the output files.
    It is constructed from a RuleConfig object.

    IMPORTANT: The only interesting business logic in this file is in the MatchConfig.matches method.

"""

# Striving to keep Dataclasses immutable (frozen=True)
# All modifications and utions should be done in the constructor

# ============================================================================
# shared format strings and default filesystem paths
RUNFMT = '%08i'
SEGFMT = '%05i'
VERFMT = '03d'
pRUNFMT = RUNFMT.replace('%','').replace('i','d')
pSEGFMT = SEGFMT.replace('%','').replace('i','d')

# "{leafdir}" needs to stay changeable.  Typical leafdir: DST_STREAMING_EVENT_TPC20 or DST_TRKR_CLUSTER
# "{rungroup}" needs to stay changeable. Typical rungroup: run_00057900_00058000
# Target example:
# /sphenix/lustre01/sphnxpro/{prodmode} / {period}  / {runtype} / outtriplet={build}_{dbtag}_{version} / {leafdir}       /     {rungroup}       /
# /sphenix/lustre01/sphnxpro/production / run3auau  /  cosmics  /        new_nocdbtag_v000          / DST_CALOFITTING / run_00057900_00058000/
_default_filesystem = {
    # 'outdir'   :    "/sphenix/lustre01/sphnxpro/{prodmode}/dstlake/{period}/{physicsmode}/{dsttype}",
    'outdir'   :    "/sphenix/lustre01/sphnxpro/{prodmode}/{period}/{physicsmode}/{outtriplet}/{leafdir}/{rungroup}",
    'finaldir' :    "/sphenix/lustre01/sphnxpro/{prodmode}/{period}/{physicsmode}/{outtriplet}/{leafdir}/{rungroup}",
    'logdir'   : "/sphenix/data/data02/sphnxpro/{prodmode}/{period}/{physicsmode}/{outtriplet}/{leafdir}/{rungroup}/log",
    'histdir'  : "/sphenix/data/data02/sphnxpro/{prodmode}/{period}/{physicsmode}/{outtriplet}/{leafdir}/{rungroup}/hist",
    'condor'   : "/sphenix/data/data02/sphnxpro/{prodmode}/{period}/{physicsmode}/{outtriplet}/{leafdir}/{rungroup}/log",
}

# ============================================================================
def is_executable(file_path):
  """
    Checks if a file is executable.

    Args:
        file_path (str or Path): The path to the file.

    Returns:
        bool: True if the file is executable, False otherwise.
  """
  path = Path(file_path)
    
  if not path.is_file():
    return False

  st = path.stat()
  return bool(st.st_mode & stat.S_IXUSR or
              st.st_mode & stat.S_IXGRP or
              st.st_mode & stat.S_IXOTH)

# ============================================================================
def check_params(params_data: Dict[str, Any], required: List[str], optional: List[str] ) -> bool:
    """
    Check that all required parameters are present, and no unexpected ones.
    """
    check_clean = True
    for f in required:
        if f not in params_data:
            check_clean = False
            raise ValueError(f"Missing required field '{f}'.")
    # Have to iterate over a copy since we are deleting fields
    if optional:
        for f in params_data.copy():
            if f not in optional + required:
                WARN( f"Unexpected field '{f}' in params. Removing, but you should clean up the yaml")
                # raise ValueError(f"Unexpected field '{f}'.")
                check_clean = False
                del params_data[f]

    return check_clean

# ============================================================================================
def list_to_condition(lst: List[int], name: str="runnumber")  -> str :
    """
    Generates a condition string usable in a SQL query from a list of values.

    This function takes a list (`lst`) and a field name (`name`) and constructs a
    string that can be used as a `WHERE` clause condition in a SQL query.

    Args:
        lst: A list of positive integers. Usually runnumbers.
        name: The name of the field/column in the database (usually runnumber)

    Returns:
        A string representing a (an?) SQL condition, or "" if the list is empty.

    Examples:
        - list_to_condition([123], "runnumber") returns "and runnumber=123", [123]
        - list_to_condition([100, 200], "runnumber") returns "and runnumber>=100 and runnumber<=200", [100, 101, ..., 200]
        - list_to_condition([1, 2, 3], "runnumber") returns "and runnumber in ( 1,2,3 )", [1, 2, 3]
        - list_to_condition([], "runnumber") returns None
    """
    length=len( lst )
    if length==0:
        return ""

    if length>100000:
        ERROR(f"List has {length} entries. Not a good idea. Bailing out.")
        exit(-1)

    if length==1:
        return f"{name}={lst[0]}"

    sorted_lst=sorted(lst)
    if (sorted_lst != lst):
        WARN("Original list isn't sorted, that shouldn't happen. Proceeding anyway.")

    # range or list with gaps?
    if list(range(min(lst),max(lst)+1)) == sorted_lst:
        return f"{name}>={lst[0]} and {name}<={lst[-1]}"

    strlist=map(str,lst)
    return f"{name} in  ( {','.join(strlist)} )"

# ============================================================================
@dataclass( frozen = True )
class InputConfig:
    """Represents the input configuration block in the YAML."""
    db: str
    table: str
    # Input descriptors. Optional because not needed for event combining
    intriplet:        str = None # ==tag, i.e. new_nocdbtag_v001
    indsttype:        List[str] = None # ['DST_STREAMING_EVENT_epcd01_0','DST_STREAMING_EVENT_epcd01_1'];
    indsttype_str:    str = None        # " ".join(indsttype) for SQL query
    # Run Quality
    min_run_events:   Optional[int] = None
    min_run_time:     Optional[int] = None
    combine_seg0_only:          Optional[bool] = True  # For combination jobs, use only segment 0. Default is yes. No effect for downstream jobs.    
    infile_query_constraints:   Optional[str] = None  # Additional constraints for the input filecatalog query.
    status_query_constraints:   Optional[str] = None  # Additional constraints for the production catalog query
    direct_path: Optional[str]                = None  # Make direct_path optional
    
# ============================================================================
@dataclass( frozen = True )
class RuleConfig:
    """Represents a single rule configuration in the YAML."""

    # Direct input (explictly provided by yaml file + command line arguments)
    dsttype: str       # DST_CALOFITTING
    period: str         # run3auau
    build: str          # for output; ex. ana.472
    dbtag: str          # for output; ex. 2025p000, nocdbtag
    version: int        # for output; ex. 0, 1, 2. Can separate repeated productions

    # Inferred
    build_string: str   # ana472, new
    version_string: str # v000
    outtriplet: str     # new_2025p000_v000
    runlist_int: List[int] # name chosen to differentiate it from --runlist which points to a text file

    # Nested dataclasses
    input_config: InputConfig
    job_config:   CondorJobConfig

    ### Optional fields have to be down here to allow for default values
    physicsmode: str     # cosmics, commissioning, physics (default: physics)
    dataset: str         # run3cosmics for 'DST_STREAMING_EVENT_%_run3cosmics' in run3auau root directory (default: period)

    # ------------------------------------------------
    def dict(self) -> Dict[str, Any]:
        """Convert to a dictionary, handling nested dataclasses."""
        data = asdict(self)

        data['input'] = asdict(self.input_config)
        data['job']   = asdict(self.job_config)
        return data

    # ------------------------------------------------
    @classmethod
    def from_yaml(cls,
                  yaml_file: str, #  Used for paths
                  yaml_data: Dict[str, Any],
                  rule_name: str,
                  param_overrides=None,
                  ) -> "RuleConfig":
        """
        Constructs a RuleConfig object from a YAML data dictionary.

        Args:
            yaml_data: The dictionary loaded from the YAML file.
            rule_name: The name of the rule to extract from the YAML.
            param_overrides: A dictionary (usually originating from argparse) to override the YAML data and fill in placeholders.

        Returns:
            A RuleConfig object.
        """
        try:
            rule_data = yaml_data[rule_name]
        except KeyError:
            raise ValueError(f"Rule '{rule_name}' not found in YAML data.")

        if param_overrides is None:
            WARN("No rule substitutions provided. This may fail.")
            param_overrides = {}

        ### Extract and validate top level rule parameters
        params_data = rule_data.get("params", {})
        check_params(params_data
                    , required=["dsttype", "period","build", "dbtag", "version"]
                    , optional=["dataset", "physicsmode"] )

        ### Fill derived data fields
        build_string=params_data["build"].replace(".","")
        version_string = f'v{params_data["version"]:{VERFMT}}'
        outstub = params_data["dataset"] if "dataset" in params_data else params_data["period"]
        outtriplet = f'{build_string}_{params_data["dbtag"]}_{version_string}'
        
        ### Which runs to process?
        runs=param_overrides["runs"]
        runlist=param_overrides["runlist"]
        INFO(f"runs = {runs}")
        INFO(f"runlist = {runlist}")
        runlist_int=None
        ## By default, run over "physics" runs in run3
        default_runmin=66456
        default_runmax=90000
        if runlist: # white-space separated numbers from a file
            INFO(f"Processing runs from file: {runlist}")
            try:
                with open(runlist, 'r') as file:
                    content = file.read()
            except FileNotFoundError:
                ERROR(f"Error: Runlist file not found at {runlist}")
                exit(-1)
            try:
                number_strings = re.findall(r"[-+]?\d+", content)
                runlist_int=[int(runstr) for runstr in number_strings]
            except Exception as e:
                ERROR(f"Error: Exception parsing runlist file {runlist}: {e}")
        else: # Use "--runs". 0 for all default runs; 1, 2 numbers for a single run or a range; 3+ for an explicit list
            INFO(f"Processing runs argument: {runs}")
            if not runs:
                WARN("Processing all runs.")
                runs=['-1','-1']
            nargs=len( runs )
            if  nargs==1:
                runlist_int=[int(runs[0])]
                if runlist_int[0]<=0 :
                    ERROR(f"Can't run on single run {runlist_int[0]}")
            elif nargs==2:
                runmin,runmax=tuple(map(int,runs))
                if runmin<0:
                    runmin=default_runmin
                    WARN(f"Using runmin={runmin}")
                if runmax<0:
                    runmax=default_runmax
                    WARN(f"Using runmax={runmax}")
                runlist_int=list(range(runmin, runmax+1))
            else :
                # dense command here, all it does is make a list of unique ints, and sort it
                runlist_int=sorted(set(map(int,runs)))
                # Remove non-positive entries while we're at it
                runlist_int=[r for r in runlist_int if r>=0]
        if not runlist_int or runlist_int==[]:
            ERROR("Something's wrong parsing the runs to be processed. Maybe runmax < runmin?")
            exit(-1)
        CHATTY(f"Runlist: {runlist_int}")
        CHATTY(f"Run Condition: {list_to_condition(runlist_int)}")

        ### Optionals
        physicsmode = params_data.get("physicsmode", "physics")
        physicsmode = param_overrides.get("physicsmode", physicsmode)
        comment = params_data.get("comment", None)

        ###### Now create InputConfig and CondorJobConfig
        # Extract and validate input_config
        input_data = rule_data.get("input", {})
        check_params(input_data
                    , required=["db", "table"]
                    , optional=["intriplet",
                                "min_run_events","min_run_time",
                                "direct_path", "dataset",
                                "combine_seg0_only",
                                "infile_query_constraints",
                                "status_query_constraints","physicsmode"] )
        
        intriplet=input_data.get("intriplet")
        dsttype=params_data["dsttype"]
        input_stem = inputs_from_output[dsttype]
        CHATTY( f'Input files are of the form:\n{pprint.pformat(input_stem)}')
        if isinstance(input_stem, dict):
            indsttype = list(input_stem.values())
        elif isinstance(input_stem, list):            
            indsttype = input_stem
        else:
            ERROR("Unrecognized type of input file descriptor {type(input_stem)}")
            exit(1)
        indsttype_str=",".join(indsttype)
        # indsttype_str=f"('{indsttype_str}')" ## Commented out. Adding parens here doesn't play well with handover to condor

        min_run_events=input_data.get("min_run_events",100000)
        min_run_time=input_data.get("min_run_time",300)

        combine_seg0_only=input_data.get("combine_seg0_only",True) # Default is true
        # If explicitly specified, argv overrides
        argv_combine_seg0_only=param_overrides.get("combine_seg0_only")
        if argv_combine_seg0_only is not None:            
            combine_seg0_only=argv_combine_seg0_only
        
        # Substitutions in direct input path, if given
        input_direct_path = input_data.get("direct_path")
        if input_direct_path is not None:
            input_direct_path = input_direct_path.format(mode=physicsmode)
            DEBUG (f"Using direct path {input_direct_path}")
        dataset = input_data.get("dataset",outstub)
        
        # Allow arbitrary query constraints to be added
        infile_query_constraints  = input_data.get("infile_query_constraints", "")
        infile_query_constraints += param_overrides.get("infile_query_constraints", "")
        status_query_constraints = input_data.get("status_query_constraints", "")
        status_query_constraints += param_overrides.get("status_query_constraints", "")
        DEBUG(f"Input query constraints: {infile_query_constraints}" )
        DEBUG(f"Status query constraints: {status_query_constraints}" )

        input_config=InputConfig(
            db=input_data["db"],
            table=input_data["table"],            
            intriplet=intriplet,
            indsttype=indsttype,
            indsttype_str=indsttype_str,
            min_run_events=min_run_events,
            min_run_time=min_run_time,
            combine_seg0_only=combine_seg0_only,
            infile_query_constraints=infile_query_constraints,
            status_query_constraints=status_query_constraints,
            direct_path=input_direct_path,
        )

        # Extract and validate job_config
        job_data = rule_data.get("job", {})
        check_params(job_data
                    , required=[
                        "script", "payload", "neventsper","log","priority",
                        # "request_memory",  ## request_memory should be required; but we'll check on it later because "mem" is a deprecated synonym
                    ],
                     optional=None
                    )

        ### Some yaml parameters don't directly correspond to condor ones. Treat those first.
        # These are just named differently to reflect their template character
        job_data["log_tmpl"]=job_data.pop("log")
        arguments_tmpl=job_data.pop("arguments",None)
        if arguments_tmpl:
            # WARN("Using 'arguments' from the yaml file.")
            ERROR("Yaml rule contains 'arguments' field. That almost certainly means the file is outdated.")
            exit(1)
        else:
            arguments_tmpl=glob_arguments_tmpl
        job_data["arguments_tmpl"]=arguments_tmpl
                 
        # Payload code etc. 
        payload_list  = job_data.pop("payload")
        payload_list += param_overrides.get("payload_list",[])
        # Prepend by the yaml file's path unless they are direct
        yaml_path = Path(yaml_file).parent.resolve()            
        for i,loc in enumerate(payload_list):
            if not loc.startswith("/"):
                payload_list[i]= f'{yaml_path}/{loc}'
        DEBUG(f'List of payload items is {payload_list}')
                        
        # Filesystem paths
        filesystem = job_data.get("filesystem",None)
        if filesystem:
            WARN("Using custom filesystem paths from YAML file")
        else:
            INFO("Using default filesystem paths")
            filesystem = _default_filesystem

        # Partially substitute placeholders.
        for key in filesystem:
            filesystem[key]=filesystem[key].format( prodmode=param_overrides["prodmode"],
                                                    period=params_data["period"],
                                                    physicsmode=physicsmode,
                                                    outtriplet=outtriplet,
                                                    leafdir='{leafdir}',
                                                    rungroup='{rungroup}',
                                                    )
            DEBUG(f"{key}:\t {filesystem[key]}")
        job_data["filesystem"]=filesystem 
        
        # The executable
        script = job_data.pop("script")
        # Adjust the executable's path
        if not script.startswith("/"): # Search in the payload unless script has an absolute path
            p = subprocess.Popen(f'/usr/bin/find {" ".join(payload_list)} -type f',
                                 shell=True, # needed to expand "*"
                                 stdout=subprocess.PIPE, stderr=subprocess.PIPE)
            stdout, stderr = p.communicate()
            errfiles = stderr.decode(errors='ignore').splitlines()
            if errfiles:
                WARN("The following errors occurred while searching the payload:")
                for errf in errfiles:
                    WARN(errf)
            allfiles = stdout.decode(errors='ignore').split()
            for f in allfiles:
                if script == Path(f).name:
                    script = f
                    break        
        INFO(f'Full path to script is {script}')
        if not Path(script).exists() :
            ERROR(f"Executable {script} does not exist")
            exit(1)
        if not is_executable(Path(script)):
            ERROR(f"{script} is not executable")
            exit(1)
        job_data["executable"]=script

        # Some tedium to deal with a now deprecated field.
        mem            = job_data.pop("mem",None)
        request_memory = job_data.get("request_memory",None)
        if mem:
            WARN("'mem' is deprecated, use 'request_memory' instead.")
            if not request_memory:
                job_data["request_memory"]=mem
            elif request_memory != mem:
                ERROR("Conflicting 'mem' (deprecated) and  'request_memory' fields.")
                exit(1)

        # for k,v in job_data.items():
        #     print(f"{k}:\t {v}")

        # Partially fill param_overrides into the job data
        ## This isn't particularly elegant since it's self-referential.
        ## And you can't pass **job_data, which would be ideal, because of name clashes
        for field in 'batch_name', 'arguments_tmpl','log_tmpl':
            subsval = job_data.get(field)
            if not isinstance(subsval, str): # don't try changing None or dictionaries
                continue
            subsval = subsval.format(
                nevents=param_overrides["nevents"],
                **params_data,
                **filesystem,
                **asdict(input_config),
                payload=",".join(payload_list),
                comment=job_data.get("comment",None),
                neventsper=job_data.get("neventsper"),
                buildarg=build_string,
                tag=params_data["dbtag"],
                outtriplet=outtriplet,
                # pass remaining per-job parameters forward to be replaced later
                outbase='{outbase}',
                logbase='{logbase}',
                inbase='{inbase}',
                run='{run}',
                seg='{seg}',
                daqhost='{daqhost}',
                inputs='{inputs}',
            )
            job_data[field] = subsval
            DEBUG(f"After substitution, {field} is {subsval}")
        environment=f'SPHENIXPROD_SCRIPT_PATH={param_overrides.get("script_path","None")}'
        job_data["environment"]=environment

        # catch different production branches - prepend by branch if not main            
        branch_name="main"
        try:
            result = subprocess.run(
                [f"git -C {Path(__file__).parent} rev-parse --abbrev-ref HEAD"],
                shell=True,
                capture_output=True, 
                text=True, 
                check=True
            )
            branch_name = result.stdout.strip()
            CHATTY(f"Current Git branch: {branch_name}")
        except Exception as e:
            print(f"An error occurred: {e}")
        batch_name=job_data.pop("batch_name")
        job_data["batch_name"]=f"{branch_name}.{batch_name}"

        # Fill in all class fields.
        condor_job_dict={}
        for param in job_data:
            if not param in CondorJobConfig_fieldnames:
                WARN( f"Unexpected field '{param}' in params. Removing, but you should clean up the yaml")
                # raise ValueError(f"Unexpected field '{param}'.")
                continue
            condor_job_dict[param] = job_data[param]
        del job_data         # Kill job_data - it's stale now and easily used accidentally
            
        ## Any remaining overrides
        priority=param_overrides.get("priority",None)
        if priority:
            condor_job_dict["priority"]=priority

        if param_overrides.get("request_memory",None):
            condor_job_dict["request_memory"]=param_overrides["request_memory"]

        request_memory=condor_job_dict.get("request_memory",None)         # Ensure sanity after the mem juggling act
        if not request_memory:
            raise ValueError(f"Missing required field 'request_memory'.")

        #####  Now instantiate the main condor config object for all jobs
        job_config=CondorJobConfig(**condor_job_dict) # Do NOT forget the ** for Dictionary Unpacking
        DebugString="CondorJobConfig:\n"
        for k,v in asdict(job_config).items():
            DebugString += f"{k}:\t {v} \n"
        DEBUG(DebugString)        
        
        ### With all preparations done, construct the constant RuleConfig object
        return cls(
            dsttype=dsttype,
            period=params_data["period"],
            physicsmode=physicsmode,
            dataset=params_data.get("dataset"), 
            build=params_data["build"],
            dbtag=params_data["dbtag"],
            version=params_data["version"],
            build_string=build_string,
            version_string=version_string,
            outtriplet=outtriplet,
            runlist_int=runlist_int,
            input_config=input_config,
            job_config=job_config,
        )

    # ------------------------------------------------
    @classmethod
    def from_yaml_file(cls, yaml_file: str, rule_name: str, param_overrides=None ) -> "RuleConfig":
        """
        Constructs a dictionary of RuleConfig objects from a YAML file.

        Args:
            yaml_file: The path to the YAML file.

        Returns:
            A RuleConfig objects, keyed by rule name.
        """
        try:
            with open(yaml_file, "r") as yamlstream:
                yaml_data = yaml.safe_load(yamlstream)
        except yaml.YAMLError as exc:
            raise ValueError(f"Error parsing YAML file: {exc}")
        except FileNotFoundError:
            raise FileNotFoundError(f"YAML file not found: {yaml_file}")

        return cls.from_yaml(yaml_file=yaml_file,
                             yaml_data=yaml_data,
                             rule_name=rule_name,
                             param_overrides=param_overrides,
                            )

# ============================================================================

@dataclass( frozen = True )
class MatchConfig:
    dsttype:        str
    runlist_int:    str
    input_config:   InputConfig
    dataset:        str
    outtriplet:     str
    physicsmode:    str
    # ------------------------------------------------
    @classmethod
    def from_rule_config(cls, rule_config: RuleConfig):
        """
        Constructs a MatchConfig object partially from a RuleConfig object.

        Args:
            rule_config: The RuleConfig object to extract data from.

        Returns:
            A MatchConfig object with fields pre-populated from the RuleConfig.
        """

        return cls(
            dsttype      = rule_config.dsttype,
            runlist_int  = rule_config.runlist_int,
            input_config = rule_config.input_config,
            dataset      = rule_config.dataset,
            outtriplet   = rule_config.outtriplet,
            physicsmode  = rule_config.physicsmode,
        )

    # ------------------------------------------------
    def dict(self):
        return { k: str(v) for k, v in asdict(self).items() if v is not None }

    # ------------------------------------------------
    def matches(self) :
        ### Match parameters are set, now build up the list of inputs and construct corresponding output file names
        # Despite the "like" clause, this is a fast query. Extra cuts or substitute cuts like
        # 'and runnumber>={self.runMin} and runnumber<={self.runMax}'
        # can be added if the need arises.
        # Note: If the file database is not up to date, we can use a filesystem search in the output directory
        # Note: The db field in the yaml is for input queries only, all output queries go to the FileCatalog
        dst_type_template = f'{self.dsttype}'
        # This test should be equivalent: if 'raw' in self.input_config.db:
        if 'TRIGGERED' in self.dsttype or 'STREAMING' in self.dsttype:
            dst_type_template += '_%'
        dst_type_template += '%'

        ### Which runs to process        
        runlist_int=self.runlist_int
        run_condition=list_to_condition(runlist_int)
        
        # # Files to be created are checked against this list. Could use various attributes but most straightforward is just the filename
        # ## Note: Not all constraints are needed, but they may speed up the query 
        # INFO('Checking for already existing output...')
        # INFO(f"Resident Memory: {psutil.Process().memory_info().rss / 1024 / 1024} MB")
        # exist_query  = f"""select filename from datasets 
        # where tag='{self.outtriplet}'
        # and dataset='{self.dataset}'
        # and dsttype like '{dst_type_template}'"""
        # if run_condition!="" :
        #     exist_query += f"\n\tand {run_condition}"
        # existing_output = [ c.filename for c in dbQuery( cnxn_string_map['fcr'], exist_query ) ]
        # INFO(f"Resident Memory: {psutil.Process().memory_info().rss / 1024 / 1024} MB")

        # INFO(f"Already have {len(existing_output)} output files")
        # if len(existing_output) > 0 :
        #     CHATTY(f"First line: \n{existing_output[0]}")

        ### Check production status
        INFO('Checking for output already in production...')
        # dst_type_template doesn't contain "new_nodcbtag_v000". It's not needed; this gets caught later.
        # However, let's tighten the query anyway
        # Could construct a different template but I'm lazy today, just add a second dstname pattern
        status_query  = f"""select dstfile,status from production_status 
        where dstname like '{dst_type_template}' 
        and dstname like '%{self.outtriplet}%'"""
        if run_condition!="" :
            status_query += f"\n\tand {run_condition.replace('runnumber','run')}"
        status_query += self.input_config.status_query_constraints
        existing_status = { c.dstfile : c.status for c in dbQuery( cnxn_string_map['statr'], status_query ) }
        INFO(f"Already have {len(existing_status)} output files in the production db")
            
        ####################################################################################
        ###### Now get all existing input files
        ####################################################################################
        DEBUG("Building candidate inputs for run {runnumber}")
        CHATTY(f"Resident Memory: {psutil.Process().memory_info().rss / 1024 / 1024} MB")
        ### Run quality
        # Here is a good spot to check against golden or bad runlists and to enforce quality cuts on the runs
        # RuleConfig and existing output query is too early for that, distclean, spider, earlier productions may want to be less restricted
        INFO("Checking runlist against run quality cuts.")        
        run_quality_tmpl="""
select distinct(runnumber) from run 
 where 
runnumber>={runmin} and runnumber <= {runmax}
 and 
runtype='{physicsmode}'
 and
eventsinrun >= {min_run_events}
 and
EXTRACT(EPOCH FROM (ertimestamp-brtimestamp)) >={min_run_time}
order by runnumber
;
"""
        run_quality_query=run_quality_tmpl.format(
            runmin=min(runlist_int),
            runmax=max(runlist_int),
            physicsmode=self.physicsmode,
            min_run_events=self.input_config.min_run_events,
            min_run_time=self.input_config.min_run_time,
        )
        goodruns=[ int(r) for (r,) in dbQuery( cnxn_string_map['daqr'], run_quality_query).fetchall() ]
        # tighten run condition now
        runlist_int=[ run for run in runlist_int if run in goodruns ]
        if runlist_int==[]:
            return {}
        run_condition=list_to_condition(runlist_int)
        INFO(f"{len(runlist_int)} runs pass run quality cuts.")
        DEBUG(f"Runlist: {runlist_int}")

        ### Assemble leafs, where needed
        input_stem = inputs_from_output[self.dsttype]
        CHATTY( f'Input files are of the form:\n{pprint.pformat(input_stem)}')        
        if isinstance(input_stem, dict):
            in_types = list(input_stem.values())
        else :
            in_types = input_stem
            
        # TODO: Support rule.printquery
        # Manipulate the input types to match the database
        if 'raw' in self.input_config.db:
            descriminator='daqhost'
            in_types.insert(0,'gl1daq') # all raw daq files need an extra GL1 file
        else:
            descriminator='dsttype'

        # Transform list to ('<v1>','<v2>', ...) format. (one-liner doesn't work in python 3.9)
        in_types_str = f'( QUOTE{"QUOTE,QUOTE".join(in_types)}QUOTE )'
        in_types_str = in_types_str.replace("QUOTE","'")

        # Need status==1 for all files in a given run,host combination
        # Easier to check that after the SQL query
        infile_query = f"""select filename,{descriminator} as daqhost,runnumber,segment,status
        from {self.input_config.table}
        where \n\t{descriminator} in {in_types_str}\n
        """
        intriplet=self.input_config.intriplet
        if intriplet and intriplet!="":
            infile_query+=f"\tand tag='{intriplet}'"
        if 'raw' in self.input_config.db:
            infile_query+= f" and dataset='{self.physicsmode}'"
        else:
            infile_query=infile_query.replace('status','\'1\' as status')
        infile_query += self.input_config.infile_query_constraints
        # Keeping the run condition as a fallback; it should never matter though
        if run_condition!="" :
            infile_query += f"\n\tand {run_condition}"
            
        #### Do existence queries in the run loop. More db reads but much smaller RAM usage
        #### Now build up potential output files from what's available
        now=time.time()
        rule_matches = {}

        ### Runnumber is the prime differentiator
        INFO(f"Resident Memory: {psutil.Process().memory_info().rss / 1024 / 1024} MB")
        for runnumber in runlist_int:
            # Files to be created are checked against this list. Could use various attributes but most straightforward is just the filename
            ## Note: Not all constraints are needed, but they may speed up the query 
            exist_query  = f"""select filename from datasets 
            where tag='{self.outtriplet}'
            and dataset='{self.dataset}'
            and dsttype like '{dst_type_template}'"""
            if run_condition!="" :
                exist_query += f"\n\tand {run_condition}"
            exist_query +=  f"\n\tand runnumber={runnumber}"
            existing_output = [ c.filename for c in dbQuery( cnxn_string_map['fcr'], exist_query ) ]
            existing_output.sort()
            DEBUG(f"Already have {len(existing_output)} output files for run {runnumber}")

            # Potential input files for this run
            run_query = infile_query + f"\n\t and runnumber={runnumber} "
            CHATTY(f"run_query:\n{run_query}")
            db_result = dbQuery( cnxn_string_map[ self.input_config.db ], run_query ).fetchall()
            candidates = [ FileHostRunSegStat(c.filename,c.daqhost,c.runnumber,c.segment,c.status) for c in db_result ]
            CHATTY(f"Run: {runnumber}, Resident Memory: {psutil.Process().memory_info().rss / 1024 / 1024} MB")
            if len(candidates) == 0 :
                # # By construction of runlist, every runnumber now should have at least one file
                # TODO: No longer true, check 
                # ERROR(f"No input files found for run {runnumber}. That should not happen at this point. Skipping run.")
                DEBUG(f"No input files found for run {runnumber}. Skipping run.")
                continue
            DEBUG(f"Found {len(candidates)} input files for run {runnumber}.")

            ### Simplest case, 1-to-1:For every segment, there is exactly one output file, and exactly one input file from the previous step
            # If the output doesn't exist yet, use input files to create the job
            # TODO: or 'CALOFITTING' or many other job types
            if 'TRKR_SEED' in self.dsttype:
                for infile in candidates:
                    outbase=f'{self.dsttype}_{self.dataset}_{self.outtriplet}'                
                    logbase= f'{outbase}-{infile.runnumber:{pRUNFMT}}-{infile.segment:{pSEGFMT}}'
                    dstfile = f'{logbase}.root'
                    if binary_contains_bisect(existing_output,dstfile):
                        CHATTY(f"Output file {dstfile} already exists. Not submitting.")
                        continue
                    if dstfile in existing_status:
                        WARN(f"Production status of {dstfile} is {existing_status[dstfile]}. Not submitting.")
                        continue
                    in_files_for_seg=[infile]
                    CHATTY(f"Creating {dstfile} from {in_files_for_seg}")
                    #rule_matches[dstfile] = in_types_str, outbase, logbase, infile.runnumber, infile.segment, "dummy", self.dsttype
                    rule_matches[dstfile] = ["dbinput"], outbase, logbase, infile.runnumber, infile.segment, "dummy", self.dsttype
                continue    

            ####### NOT 1-1, requires more work:
            # For every segment, there is exactly one output file, and exactly one input file _from each stream_ OR from the previous step
            ######## Cut up the candidates into streams/daqhost≈ƒs
            candidates.sort(key=lambda x: (x.runnumber, x.daqhost)) # itertools.groupby depends on data being sorted
            files_for_run = { k : list(g) for
                              k, g in itertools.groupby(candidates, operator.attrgetter('daqhost')) }

            # daq file lists all need GL1 files. Pull them out and add them to the others
            if ( 'gl1daq' in in_types_str ):
                gl1_files = files_for_run.pop('gl1daq',None)
                if gl1_files is None:
                    WARN(f"No GL1 files found for run {runnumber}. Skipping this run.")
                    continue
                CHATTY(f'All GL1 files for for run {runnumber}:\n{gl1_files}')
                
                ### Important change, 07/15/2025: By default, only care about segment 0!
                segswitch="seg0fromdb"
                if not self.input_config.combine_seg0_only:
                    DEBUG("Using, and requiring, all input segments")
                    segswitch="allsegsfromdb"
                    for host in files_for_run:
                        files_for_run[host] = gl1_files + files_for_run[host]
                        any_zero_status = any(file_tuple.status == 0 for file_tuple in files_for_run[host])
                        # Now enforce status!=0 for all files from this host
                        if any_zero_status :
                            files_for_run[host]=[]
                    # Done with the non-default. 
                else: ### Use only segment 0; this is actually a bit harder
                    CHATTY("Using only input segment 0")
                    # GL1 file?
                    gl1file0=None
                    for f in gl1_files:
                        if f.segment==0 and f.status!=0:
                            gl1file0=f
                            break
                    if not gl1file0:
                        CHATTY(f"No segment 0 GL1 file found for run {runnumber}. Skipping this run.")
                        for host in files_for_run:
                            files_for_run[host]=[]
                        continue

                    # With a segment0 gl1 file, we can now go over the other hosts
                    for host in files_for_run:
                        for f in files_for_run[host]:
                            if f.segment==0 and f.status!=0:
                                files_for_run[host]=[gl1file0,f]
                                break
                        else:  # remember that python's for-else executes when the break doesn't
                            CHATTY(f"No segment 0 file found for run {runnumber}, host {host}. Skipping this run.")
                            files_for_run[host]=[]
                # \combine_seg0_only
            # \if gl1daq in intypes

            ####### "Easy" case. One way to identify this case is to see if gl1 is not needed 
            #  If the input has a segment number, then the output will have the same segment number
            #  - These are downstream objects (input is already a DST)
            #  - This can be 1-1 or many-to-1 (usually 2-1 for SEED + CLUSTER --> TRACKS)
            if 'gl1daq' not in in_types_str:
                # In this case, the inputs should be a plain list
                if isinstance(input_stem, dict):
                    ERROR( "Input is a downstream object but input_stem is a dictionary.")
                    exit(-1)
                CHATTY(f'\ninput_stem is a list, {self.dsttype} is the output base, and {descriminator} selected/enumerates \n{in_types_str}\nas input')
                
                ### Get available input
                DEBUG("Getting available daq hosts for run {runnumber}")
                ## TODO: Split between seb-like and not seb-like for tracking and calo!
                daqhost_query=f"""
select hostname from hostinfo 
where hostname not like 'seb%' and hostname not like 'gl1%'
and runnumber={runnumber}"""
                available_hosts=set([ c.hostname for c in dbQuery( cnxn_string_map['daqr'], daqhost_query).fetchall() ])
                ### Here we could enforce both mandatory and masked hosts
                DEBUG(f"available_hosts = {available_hosts}")

<<<<<<< HEAD
                # Note: "hostname" means different things for different circumstances. Sometimes it's the full leaf
                # This is very pedestrian, there's probably a more pythonic way:
=======
>>>>>>> ed3be971
                # FIXME: More TPC hardcoding
                # 1. require at least N=30 out of the 48 ebdc_[0-24]_[01] to be turned on in the run
                #    This is an early breakpoint to see if the run can be used for tracking
                #    run db doesn't have _[01] though
                TPCset = set( f'ebdc{n:02}' for n in range(0,24) )
                available_tpc_hosts=available_hosts.intersection(TPCset)
                DEBUG(f"available TPC hosts: {available_tpc_hosts}")
                DEBUG(f"  len(available_tpc_hosts) = {len(available_tpc_hosts)}")
                minNTPC=30 / 2
                if len(available_tpc_hosts) < minNTPC and not self.physicsmode=='cosmics':
                    INFO(f"Skip run. Only {2*len(available_tpc_hosts)} TPC detectors turned on in the run.")
                    continue
                
                # 2. How many are TPC hosts are actually there in this run.
                #    Not necessarily the same as above, if input DSTs aren't completely produced yet.
                #    Other reason could be if the daq db is wrong.
                present_tpc_files=set()
                for host in files_for_run:
                    for available in available_tpc_hosts:
                        if available in host:
                            present_tpc_files.add(host)
                            continue
                if len(present_tpc_files) < minNTPC and not self.physicsmode=='cosmics':
                    WARN(f"Skip run {runnumber}. Only {len(present_tpc_files)} TPC detectors actually in the run.")
                    continue

                # 3. For INTT, MVTX, enforce that they're all available if possible
                available_other_hosts=available_hosts.symmetric_difference(TPCset)
                present_other_files=set(files_for_run).symmetric_difference(present_tpc_files)
                CHATTY(f"Available non-TPC hosts in the daq db: {available_other_hosts}")
                CHATTY(f"Present non-TPC leafs: {present_other_files}")
                ### TODO: Only checking length here. Probably okay forever though.
                if len(present_other_files) != len(available_other_hosts) and not self.physicsmode=='cosmics': 
                    WARN(f"Skip run. Only {len(present_other_files)} non-TPC detectors actually in the run. {len(available_other_hosts)} possible.")
                    WARN(f"Available non-TPC hosts in the daq db: {available_other_hosts}")
                    WARN(f"Present non-TPC leafs: {present_other_files}")
                    continue

                # Sort and group the input files by segment. Reject if not all hosts are present in the segment yet
                segments = None
                rejected = set()
                for host in files_for_run:
                    files_for_run[host].sort(key=lambda x: (x.segment))
                    new_segments = list(map(lambda x: x.segment, files_for_run[host]))
                    if segments is None:
                        segments = new_segments
                    elif segments != new_segments:
                        rejected.update( set(segments).symmetric_difference(set(new_segments)) )
                        segments = list( set(segments).intersection(new_segments))
                        
                if len(rejected) > 0  and not self.physicsmode=='cosmics' :
                    DEBUG(f"Run {runnumber}: Removed {len(rejected)} segments not present in all streams.")
                    CHATTY(f"Rejected segments: {rejected}")

                # If the output doesn't exist yet, use input files to create the job
                # outbase=f'{self.dsttype}_{self.outtriplet}_{self.outdataset}'
                outbase=f'{self.dsttype}_{self.dataset}_{self.outtriplet}'
                for seg in segments:
                    logbase= f'{outbase}-{runnumber:{pRUNFMT}}-{seg:{pSEGFMT}}'
                    dstfile = f'{logbase}.root'
                    if dstfile in existing_output:
                        CHATTY(f"Output file {dstfile} already exists. Not submitting.")
                        continue
                    if dstfile in existing_status:
                        WARN(f"Output file {dstfile} already has production status {existing_status[dstfile]}. Not submitting.")
                        continue                      
                    # in_files_for_seg= []
                    # for host in files_for_run:
                    #     in_files_for_seg += [ f.filename for f in files_for_run[host] if f.segment == seg ]
                    # in_files_for_seg=[ "foo", "bar", "baz" ]
                    # CHATTY(f"Creating {dstfile} from {in_files_for_seg}")
                    ## in_types as first return?                    
                    rule_matches[dstfile] = ["dbinput"], outbase, logbase, runnumber, seg, "dummy", self.dsttype

            ######## Streaming and triggered daq combination
            # In this case, provide ALL input files for the run, and the output will produce its own segment numbers
            # Output and input segment number have no correlation. Not possible to check for all possible existing outfiles
            # so we have to assume if one exists for segment0, it exists for all. This is then the file we key on in prod db as well.
            if 'gl1daq' in in_types_str:
                if not isinstance(input_stem, dict):
                    ERROR( "Input is raw daq but input_stem is not a dictionary.")
                    exit(-1)
                CHATTY(f'\ninput_stem is a dictionary, {self.dsttype} is the output base, and {descriminator} selected/enumerates \n{in_types_str}\nas input')
                
                ### Important change, 07/15/2025: By default, only care about segment 0!
                # Sort and group the input files by host
                for leaf, daqhost in input_stem.items():
                    if daqhost not in files_for_run:
                        CHATTY(f"No inputs from {daqhost} for run {runnumber}.")
                        continue
                    if files_for_run[host]==[]:
                        continue
                    dsttype  = f'{self.dsttype}_{leaf}'
                    dsttype += f'_{self.dataset}' # DST_STREAMING_EVENT_%_run3auau
                    outbase=f'{dsttype}_{self.outtriplet}'
                    # Use segment 0 as key for logs and for existing output
                    logbase=f'{outbase}-{runnumber:{pRUNFMT}}-{0:{pSEGFMT}}'
                    dstfile=f'{logbase}.root'
                    if dstfile in existing_output:
                        CHATTY(f"Output file {dstfile} already exists. Not submitting.")
                        continue
                    
                    if dstfile in existing_status:
                        WARN(f"Output file {dstfile} already has production status {existing_status[dstfile]}. Not submitting.")
                        continue                    

                    DEBUG(f"Creating {dstfile} for run {runnumber} with {len(files_for_run[daqhost])} input files")
                    
                    files_for_run[daqhost].sort(key=lambda x: (x.segment)) # not needed but tidier
                    rule_matches[dstfile] = [segswitch], outbase, logbase, runnumber, 0, daqhost, self.dsttype+'_'+leaf
                # \if gl1daq, i.e. combining or not
            # \for run 
        INFO(f'[Parsing time ] {time.time() - now:.2g} seconds' )

        return rule_matches
# ============================================================================
def parse_lfn(lfn: str, rule: RuleConfig) -> Tuple[str,...] :
    # Notably, input is not necessarily a true lfn, but:
    # If there's a colon, throw everything away after the first one; that's another parser's problem
    try:
        name=lfn.split(':')[0]
        name=Path(name).name # could throw an error instead if we're handed a full path.
        #  split at, and remove, run3auau_new_nocbdtag_v001, remainder is 'DST_...', '-00066582-00000.root' (or .finished)
        # dsttype,runsegend=name.split(f'_{rule.outtriplet}_{rule.dataset}')
        dsttype,runsegend=name.split(f'_{rule.dataset}_{rule.outtriplet}')        
        if runsegend=='.root':
            raise ValueError("killkillkill")    
        _,run,segend=runsegend.split('-')
        seg,end=segend.split('.')
    except ValueError as e:
        print(f"[parse_lfn] Caught error {e}")
        print(f"lfn = {lfn}")
        raise
        # else:
        #     exit(-1)        
    return dsttype,int(run),int(seg),end


# ============================================================================
def parse_spiderstuff(filename: str) -> Tuple[str,...] :
    try:
        size=-1
        ctime=-1
        if 'size' in filename and 'ctime'in filename:
            lfn,_,nevents,_,first,_,last,_,md5,_,size,_,ctime,_,dbid = filename.split(':')
        else:
            lfn,_,nevents,_,first,_,last,_,md5,_,dbid = filename.split(':')

        lfn=Path(lfn).name
    except Exception as e:
        ERROR(f"Error: {e}")
        print(filename)
        print(filename.split(':'))
        exit(-1)

    return lfn,int(nevents),int(first),int(last),md5,int(size),int(ctime),int(dbid)

# ============================================================================<|MERGE_RESOLUTION|>--- conflicted
+++ resolved
@@ -865,11 +865,6 @@
                 ### Here we could enforce both mandatory and masked hosts
                 DEBUG(f"available_hosts = {available_hosts}")
 
-<<<<<<< HEAD
-                # Note: "hostname" means different things for different circumstances. Sometimes it's the full leaf
-                # This is very pedestrian, there's probably a more pythonic way:
-=======
->>>>>>> ed3be971
                 # FIXME: More TPC hardcoding
                 # 1. require at least N=30 out of the 48 ebdc_[0-24]_[01] to be turned on in the run
                 #    This is an early breakpoint to see if the run can be used for tracking
