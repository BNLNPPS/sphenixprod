import yaml
import re
from typing import Dict, List, Tuple, Any, Optional
import itertools
import operator
from dataclasses import dataclass, asdict
from pathlib import Path
import stat
import subprocess
import pprint # noqa: F401
import os
import psutil

from sphenixdbutils import cnxn_string_map, dbQuery
from simpleLogger import CHATTY, DEBUG, INFO, WARN, ERROR, CRITICAL  # noqa: F401
from sphenixjobdicts import inputs_from_output
from sphenixcondorjobs import CondorJobConfig,CondorJobConfig_fieldnames,glob_arguments_tmpl
from sphenixmisc import binary_contains_bisect

""" This file contains the dataclasses for the rule configuration and matching.
    It encapsulates what is tedious but hopefully easily understood instantiation
    from a YAML file, with some values being changed or completed by command line arguments of the caller.
    RuleConfig  represents a single rule configuration.
    InputConfig represents the input configuration sub-block.
    JobConfig   represents the job configuration sub-block.
"""

# Striving to keep Dataclasses immutable (frozen=True)
# All modifications and should be done in the constructor

# ============================================================================
# shared format strings and default filesystem paths
RUNFMT = '%08i'
SEGFMT = '%05i'
VERFMT = '03d'
pRUNFMT = RUNFMT.replace('%','').replace('i','d')
pSEGFMT = SEGFMT.replace('%','').replace('i','d')

# "{leafdir}" needs to stay changeable.  Typical leafdir: DST_STREAMING_EVENT_TPC20 or DST_TRKR_CLUSTER
# "{rungroup}" needs to stay changeable. Typical rungroup: run_00057900_00058000
# Target example:
# /sphenix/lustre01/sphnxpro/{prodmode} / {period}  / {runtype} / outtriplet={build}_{dbtag}_{version} / {leafdir}       /     {rungroup}       /
# /sphenix/lustre01/sphnxpro/production / run3auau  /  cosmics  /        new_nocdbtag_v000          / DST_CALOFITTING / run_00057900_00058000/
_default_filesystem = {
    # 'outdir'   :    "/sphenix/lustre01/sphnxpro/{prodmode}/dstlake/{period}/{physicsmode}/{dsttype}",
    'outdir'   :    "/sphenix/lustre01/sphnxpro/{prodmode}/{period}/{physicsmode}/{outtriplet}/{leafdir}/{rungroup}",
    'finaldir' :    "/sphenix/lustre01/sphnxpro/{prodmode}/{period}/{physicsmode}/{outtriplet}/{leafdir}/{rungroup}",
    'logdir'   : "/sphenix/data/data02/sphnxpro/{prodmode}/{period}/{physicsmode}/{outtriplet}/{leafdir}/{rungroup}/log",
    'histdir'  : "/sphenix/data/data02/sphnxpro/{prodmode}/{period}/{physicsmode}/{outtriplet}/{leafdir}/{rungroup}/hist",
    'condor'   : "/sphenix/data/data02/sphnxpro/{prodmode}/{period}/{physicsmode}/{outtriplet}/{leafdir}/{rungroup}/log",
}

# ============================================================================
def is_executable(file_path):
  """
    Checks if a file is executable.

    Args:
        file_path (str or Path): The path to the file.

    Returns:
        bool: True if the file is executable, False otherwise.
  """
  path = Path(file_path)

  if not path.is_file():
    return False

  st = path.stat()
  return bool(st.st_mode & stat.S_IXUSR or
              st.st_mode & stat.S_IXGRP or
              st.st_mode & stat.S_IXOTH)

# ============================================================================
def check_params(params_data: Dict[str, Any], required: List[str], optional: List[str] ) -> bool:
    """
    Check that all required parameters are present, and no unexpected ones.
    """
    check_clean = True
    for f in required:
        if f not in params_data:
            check_clean = False
            raise ValueError(f"Missing required field '{f}'.")
    # Have to iterate over a copy since we are deleting fields
    if optional:
        for f in params_data.copy():
            if f not in optional + required:
                WARN( f"Unexpected field '{f}' in params. Removing, but you should clean up the yaml")
                # raise ValueError(f"Unexpected field '{f}'.")
                check_clean = False
                del params_data[f]

    return check_clean

# ============================================================================
@dataclass( frozen = True )
class InputConfig:
    """Represents the input configuration block in the YAML."""
    db: str
    table: str
    # Input descriptors. Optional because not needed for event combining
    intriplet:        str = None # ==tag, i.e. new_nocdbtag_v001
    indsttype:        List[str] = None # ['DST_STREAMING_EVENT_epcd01_0','DST_STREAMING_EVENT_epcd01_1'];
    indsttype_str:    str = None        # " ".join(indsttype) for SQL query
    # Run Quality
    min_run_events:   Optional[int] = None
    min_run_time:     Optional[int] = None
<<<<<<< HEAD
    combine_seg0_only:          Optional[bool] = True  # For combination jobs, use only segment 0. Default is yes. No effect for downstream jobs.
=======
    combine_seg0_only:          Optional[bool] = True  # For combination jobs, use only segment 0. Default is yes. No effect for downstream jobs.    
>>>>>>> f12e9a10
    choose20:         Optional[bool] = False  # Randomly choose 20% of available files
    infile_query_constraints:   Optional[str] = None  # Additional constraints for the input filecatalog query.
    status_query_constraints:   Optional[str] = None  # Additional constraints for the production catalog query
    direct_path: Optional[str]                = None  # Make direct_path optional

# ============================================================================
@dataclass( frozen = True )
class RuleConfig:
    """Represents a single rule configuration in the YAML."""

    # Direct input (explictly provided by yaml file + command line arguments)
    dsttype: str       # DST_CALOFITTING
    period: str         # run3auau
    build: str          # for output; ex. ana.472
    dbtag: str          # for output; ex. 2025p000, nocdbtag
    version: int        # for output; ex. 0, 1, 2. Can separate repeated productions

    # Inferred
    build_string: str   # ana472, new
    version_string: str # v000
    outtriplet: str     # new_2025p000_v000
    runlist_int: List[int] # name chosen to differentiate it from --runlist which points to a text file

    # Nested dataclasses
    input_config: InputConfig
    job_config:   CondorJobConfig

    ### Optional fields have to be down here to allow for default values
    physicsmode: str     # cosmics, commissioning, physics (default: physics)
    dataset: str         # run3cosmics for 'DST_STREAMING_EVENT_%_run3cosmics' in run3auau root directory (default: period)

    # ------------------------------------------------
    def dict(self) -> Dict[str, Any]:
        """Convert to a dictionary, handling nested dataclasses."""
        data = asdict(self)

        data['input'] = asdict(self.input_config)
        data['job']   = asdict(self.job_config)
        return data

    # ------------------------------------------------
    @classmethod
    def from_yaml(cls,
                  yaml_file: str, #  Used for paths
                  yaml_data: Dict[str, Any],
                  rule_name: str,
                  param_overrides=None,
                  ) -> "RuleConfig":
        """
        Constructs a RuleConfig object from a YAML data dictionary.

        Args:
            yaml_data: The dictionary loaded from the YAML file.
            rule_name: The name of the rule to extract from the YAML.
            param_overrides: A dictionary (usually originating from argparse) to override the YAML data and fill in placeholders.

        Returns:
            A RuleConfig object.
        """
        try:
            rule_data = yaml_data[rule_name]
        except KeyError:
            raise ValueError(f"Rule '{rule_name}' not found in YAML data.")

        if param_overrides is None:
            WARN("No rule substitutions provided. This may fail.")
            param_overrides = {}

        ### Extract and validate top level rule parameters
        params_data = rule_data.get("params", {})
        check_params(params_data
                    , required=["dsttype", "period","build", "dbtag", "version"]
                    , optional=["dataset", "physicsmode"] )

        ### Fill derived data fields
        build_string=params_data["build"].replace(".","")
        version_string = f'v{params_data["version"]:{VERFMT}}'
        outstub = params_data["dataset"] if "dataset" in params_data else params_data["period"]
        outtriplet = f'{build_string}_{params_data["dbtag"]}_{version_string}'

        ### Which runs to process?
        runs=param_overrides["runs"]
        runlist=param_overrides["runlist"]
        INFO(f"runs = {runs}")
        INFO(f"runlist = {runlist}")
        runlist_int=None
        ## By default, run over "physics" runs in run3
        default_runmin=66456
        default_runmax=90000
        if runlist: # white-space separated numbers from a file
            INFO(f"Processing runs from file: {runlist}")
            try:
                with open(runlist, 'r') as file:
                    content = file.read()
            except FileNotFoundError:
                ERROR(f"Error: Runlist file not found at {runlist}")
                exit(-1)
            try:
                number_strings = re.findall(r"[-+]?\d+", content)
                runlist_int=[int(runstr) for runstr in number_strings]
            except Exception as e:
                ERROR(f"Error: Exception parsing runlist file {runlist}: {e}")
        else: # Use "--runs". 0 for all default runs; 1, 2 numbers for a single run or a range; 3+ for an explicit list
            INFO(f"Processing runs argument: {runs}")
            if not runs:
                WARN("Processing all runs.")
                runs=['-1','-1']
            nargs=len( runs )
            if  nargs==1:
                runlist_int=[int(runs[0])]
                if runlist_int[0]<=0 :
                    ERROR(f"Can't run on single run {runlist_int[0]}")
            elif nargs==2:
                runmin,runmax=tuple(map(int,runs))
                if runmin<0:
                    runmin=default_runmin
                    WARN(f"Using runmin={runmin}")
                if runmax<0:
                    runmax=default_runmax
                    WARN(f"Using runmax={runmax}")
                runlist_int=list(range(runmin, runmax+1))
            else :
                # dense command here, all it does is make a list of unique ints, and sort it
                runlist_int=sorted(set(map(int,runs)))
                # Remove non-positive entries while we're at it
                runlist_int=[r for r in runlist_int if r>=0]
        if not runlist_int or runlist_int==[]:
            ERROR("Something's wrong parsing the runs to be processed. Maybe runmax < runmin?")
            exit(-1)
        CHATTY(f"Runlist: {runlist_int}")

        ### Optionals
        physicsmode = params_data.get("physicsmode", "physics")
        physicsmode = param_overrides.get("physicsmode", physicsmode)
        comment = params_data.get("comment", None)

        ###### Now create InputConfig and CondorJobConfig
        # Extract and validate input_config
        input_data = rule_data.get("input", {})
        check_params(input_data
                    , required=["db", "table"]
                    , optional=["intriplet",
                                "min_run_events","min_run_time",
                                "direct_path", "dataset",
                                "combine_seg0_only","choose20",
                                "infile_query_constraints",
                                "status_query_constraints","physicsmode"] )

        intriplet=input_data.get("intriplet")
        dsttype=params_data["dsttype"]
        input_stem = inputs_from_output[dsttype]
        CHATTY( f'Input files are of the form:\n{pprint.pformat(input_stem)}')
        if isinstance(input_stem, dict):
            indsttype = list(input_stem.values())
        elif isinstance(input_stem, list):
            indsttype = input_stem
        else:
            ERROR("Unrecognized type of input file descriptor {type(input_stem)}")
            exit(1)
        indsttype_str=",".join(indsttype)
        # indsttype_str=f"('{indsttype_str}')" ## Commented out. Adding parens here doesn't play well with handover to condor

        min_run_events=input_data.get("min_run_events",100000)
        min_run_time=input_data.get("min_run_time",300)

        combine_seg0_only=input_data.get("combine_seg0_only",True) # Default is true
        # If explicitly specified, argv overrides
        argv_combine_seg0_only=param_overrides.get("combine_seg0_only")
        if argv_combine_seg0_only is not None:
            combine_seg0_only=argv_combine_seg0_only

        choose20=input_data.get("choose20",False)
        argv_choose20=param_overrides.get("choose20")
        if argv_choose20 :
            choose20=True

        ### Use choose20 only for combination jobs.
        if choose20 :
            if 'raw' in input_data["db"]:
                WARN ("Selecting only 20% of good runs.")
            else:
                WARN ("Option 'choose20' ignored for downstream production.")
                choose20=False
<<<<<<< HEAD

=======
            
>>>>>>> f12e9a10
        # Substitutions in direct input path, if given
        input_direct_path = input_data.get("direct_path")
        if input_direct_path is not None:
            input_direct_path = input_direct_path.format(mode=physicsmode)
            DEBUG (f"Using direct path {input_direct_path}")
        dataset = input_data.get("dataset",outstub)

        # Allow arbitrary query constraints to be added
        infile_query_constraints  = input_data.get("infile_query_constraints", "")
        infile_query_constraints += param_overrides.get("infile_query_constraints", "")
        status_query_constraints = input_data.get("status_query_constraints", "")
        status_query_constraints += param_overrides.get("status_query_constraints", "")
        DEBUG(f"Input query constraints: {infile_query_constraints}" )
        DEBUG(f"Status query constraints: {status_query_constraints}" )

        input_config=InputConfig(
            db=input_data["db"],
            table=input_data["table"],
            intriplet=intriplet,
            indsttype=indsttype,
            indsttype_str=indsttype_str,
            min_run_events=min_run_events,
            min_run_time=min_run_time,
            combine_seg0_only=combine_seg0_only,
            choose20=choose20,
            infile_query_constraints=infile_query_constraints,
            status_query_constraints=status_query_constraints,
            direct_path=input_direct_path,
        )

        # Extract and validate job_config
        job_data = rule_data.get("job", {})
        check_params(job_data
                    , required=[
                        "script", "payload", "neventsper","log","priority",
                        # "request_memory",  ## request_memory should be required; but we'll check on it later because "mem" is a deprecated synonym
                    ],
                     optional=None
                    )

        ### Some yaml parameters don't directly correspond to condor ones. Treat those first.
        # These are just named differently to reflect their template character
        job_data["log_tmpl"]=job_data.pop("log")
        arguments_tmpl=job_data.pop("arguments",None)
        if arguments_tmpl:
            # WARN("Using 'arguments' from the yaml file.")
            ERROR("Yaml rule contains 'arguments' field. That almost certainly means the file is outdated.")
            exit(1)
        else:
            arguments_tmpl=glob_arguments_tmpl
        job_data["arguments_tmpl"]=arguments_tmpl

        # Payload code etc.
        payload_list  = job_data.pop("payload")
        payload_list += param_overrides.get("payload_list",[])
        # Prepend by the yaml file's path unless they are direct
        yaml_path = Path(yaml_file).parent.resolve()
        for i,loc in enumerate(payload_list):
            if not loc.startswith("/"):
                payload_list[i]= f'{yaml_path}/{loc}'
        DEBUG(f'List of payload items is {payload_list}')

        # Filesystem paths
        filesystem = job_data.get("filesystem",None)
        if filesystem:
            WARN("Using custom filesystem paths from YAML file")
        else:
            INFO("Using default filesystem paths")
            filesystem = _default_filesystem

        # Partially substitute placeholders.
        for key in filesystem:
            filesystem[key]=filesystem[key].format( prodmode=param_overrides["prodmode"],
                                                    period=params_data["period"],
                                                    physicsmode=physicsmode,
                                                    outtriplet=outtriplet,
                                                    leafdir='{leafdir}',
                                                    rungroup='{rungroup}',
                                                    )
            DEBUG(f"{key}:\t {filesystem[key]}")
        job_data["filesystem"]=filesystem

        # The executable
        script = job_data.pop("script")
        # Adjust the executable's path
        if not script.startswith("/"): # Search in the payload unless script has an absolute path
            p = subprocess.Popen(f'/usr/bin/find {" ".join(payload_list)} -type f',
                                 shell=True, # needed to expand "*"
                                 stdout=subprocess.PIPE, stderr=subprocess.PIPE)
            stdout, stderr = p.communicate()
            errfiles = stderr.decode(errors='ignore').splitlines()
            if errfiles:
                WARN("The following errors occurred while searching the payload:")
                for errf in errfiles:
                    WARN(errf)
            allfiles = stdout.decode(errors='ignore').split()
            for f in allfiles:
                if script == Path(f).name:
                    script = f
                    break
        INFO(f'Full path to script is {script}')
        if not Path(script).exists() :
            ERROR(f"Executable {script} does not exist")
            exit(1)
        if not is_executable(Path(script)):
            ERROR(f"{script} is not executable")
            exit(1)
        job_data["executable"]=script

        # Some tedium to deal with a now deprecated field.
        mem            = job_data.pop("mem",None)
        request_memory = job_data.get("request_memory",None)
        if mem:
            WARN("'mem' is deprecated, use 'request_memory' instead.")
            if not request_memory:
                job_data["request_memory"]=mem
            elif request_memory != mem:
                ERROR("Conflicting 'mem' (deprecated) and  'request_memory' fields.")
                exit(1)

        # for k,v in job_data.items():
        #     print(f"{k}:\t {v}")

        # Partially fill param_overrides into the job data
        ## This isn't particularly elegant since it's self-referential.
        ## And you can't pass **job_data, which would be ideal, because of name clashes
        for field in 'batch_name', 'arguments_tmpl','log_tmpl':
            subsval = job_data.get(field)
            if not isinstance(subsval, str): # don't try changing None or dictionaries
                continue
            subsval = subsval.format(
                nevents=param_overrides["nevents"],
                **params_data,
                **filesystem,
                **asdict(input_config),
                payload=",".join(payload_list),
                comment=job_data.get("comment",None),
                neventsper=job_data.get("neventsper"),
                buildarg=build_string,
                tag=params_data["dbtag"],
                outtriplet=outtriplet,
                # pass remaining per-job parameters forward to be replaced later
                outbase='{outbase}',
                logbase='{logbase}',
                inbase='{inbase}',
                run='{run}',
                seg='{seg}',
                daqhost='{daqhost}',
                inputs='{inputs}',
            )
            job_data[field] = subsval
            DEBUG(f"After substitution, {field} is {subsval}")
        environment=f'SPHENIXPROD_SCRIPT_PATH={param_overrides.get("script_path","None")}'
        job_data["environment"]=environment

        # catch different production branches - prepend by branch if not main
        branch_name="main"
        try:
            result = subprocess.run(
                [f"git -C {Path(__file__).parent} rev-parse --abbrev-ref HEAD"],
                shell=True,
                capture_output=True,
                text=True,
                check=True
            )
            branch_name = result.stdout.strip()
            CHATTY(f"Current Git branch: {branch_name}")
        except Exception as e:
            print(f"An error occurred: {e}")
        batch_name=job_data.pop("batch_name")
        job_data["batch_name"]=f"{branch_name}.{batch_name}"

        # Fill in all class fields.
        condor_job_dict={}
        for param in job_data:
            if not param in CondorJobConfig_fieldnames:
                WARN( f"Unexpected field '{param}' in params. Removing, but you should clean up the yaml")
                # raise ValueError(f"Unexpected field '{param}'.")
                continue
            condor_job_dict[param] = job_data[param]
        del job_data         # Kill job_data - it's stale now and easily used accidentally

        ## Any remaining overrides
        priority=param_overrides.get("priority",None)
        if priority:
            condor_job_dict["priority"]=priority

        if param_overrides.get("request_memory",None):
            condor_job_dict["request_memory"]=param_overrides["request_memory"]

        request_memory=condor_job_dict.get("request_memory",None)         # Ensure sanity after the mem juggling act
        if not request_memory:
            raise ValueError(f"Missing required field 'request_memory'.")

        #####  Now instantiate the main condor config object for all jobs
        job_config=CondorJobConfig(**condor_job_dict) # Do NOT forget the ** for Dictionary Unpacking
        DebugString="CondorJobConfig:\n"
        for k,v in asdict(job_config).items():
            DebugString += f"{k}:\t {v} \n"
        DEBUG(DebugString)

        ### With all preparations done, construct the constant RuleConfig object
        return cls(
            dsttype=dsttype,
            period=params_data["period"],
            physicsmode=physicsmode,
            dataset=params_data.get("dataset"),
            build=params_data["build"],
            dbtag=params_data["dbtag"],
            version=params_data["version"],
            build_string=build_string,
            version_string=version_string,
            outtriplet=outtriplet,
            runlist_int=runlist_int,
            input_config=input_config,
            job_config=job_config,
        )

    # ------------------------------------------------
    @classmethod
    def from_yaml_file(cls, yaml_file: str, rule_name: str, param_overrides=None ) -> "RuleConfig":
        """
        Constructs a dictionary of RuleConfig objects from a YAML file.

        Args:
            yaml_file: The path to the YAML file.

        Returns:
            A RuleConfig objects, keyed by rule name.
        """
        try:
            with open(yaml_file, "r") as yamlstream:
                yaml_data = yaml.safe_load(yamlstream)
        except yaml.YAMLError as exc:
            raise ValueError(f"Error parsing YAML file: {exc}")
        except FileNotFoundError:
            raise FileNotFoundError(f"YAML file not found: {yaml_file}")

        return cls.from_yaml(yaml_file=yaml_file,
                             yaml_data=yaml_data,
                             rule_name=rule_name,
                             param_overrides=param_overrides,
                            )

<<<<<<< HEAD
=======
# ============================================================================

@dataclass( frozen = True )
class MatchConfig:
    dsttype:        str
    runlist_int:    str
    input_config:   InputConfig
    dataset:        str
    outtriplet:     str
    physicsmode:    str
    # ------------------------------------------------
    @classmethod
    def from_rule_config(cls, rule_config: RuleConfig):
        """
        Constructs a MatchConfig object partially from a RuleConfig object.

        Args:
            rule_config: The RuleConfig object to extract data from.

        Returns:
            A MatchConfig object with fields pre-populated from the RuleConfig.
        """

        return cls(
            dsttype      = rule_config.dsttype,
            runlist_int  = rule_config.runlist_int,
            input_config = rule_config.input_config,
            dataset      = rule_config.dataset,
            outtriplet   = rule_config.outtriplet,
            physicsmode  = rule_config.physicsmode,
        )

    # ------------------------------------------------
    def dict(self):
        return { k: str(v) for k, v in asdict(self).items() if v is not None }

    # ------------------------------------------------
    def matches(self) :
        ### Match parameters are set, now build up the list of inputs and construct corresponding output file names
        # Despite the "like" clause, this is a fast query. Extra cuts or substitute cuts like
        # 'and runnumber>={self.runMin} and runnumber<={self.runMax}'
        # can be added if the need arises.
        # Note: If the file database is not up to date, we can use a filesystem search in the output directory
        # Note: The db field in the yaml is for input queries only, all output queries go to the FileCatalog
        dst_type_template = f'{self.dsttype}'
        # This test should be equivalent: if 'raw' in self.input_config.db:
        if 'TRIGGERED' in self.dsttype or 'STREAMING' in self.dsttype:
            dst_type_template += '_%'
        dst_type_template += '%'

        ### Which runs to process        
        runlist_int=self.runlist_int
        run_condition=list_to_condition(runlist_int)
        
        # # Files to be created are checked against this list. Could use various attributes but most straightforward is just the filename
        # ## Note: Not all constraints are needed, but they may speed up the query 
        # INFO('Checking for already existing output...')
        # INFO(f"Resident Memory: {psutil.Process().memory_info().rss / 1024 / 1024} MB")
        # exist_query  = f"""select filename from datasets 
        # where tag='{self.outtriplet}'
        # and dataset='{self.dataset}'
        # and dsttype like '{dst_type_template}'"""
        # if run_condition!="" :
        #     exist_query += f"\n\tand {run_condition}"
        # existing_output = [ c.filename for c in dbQuery( cnxn_string_map['fcr'], exist_query ) ]
        # INFO(f"Resident Memory: {psutil.Process().memory_info().rss / 1024 / 1024} MB")

        # INFO(f"Already have {len(existing_output)} output files")
        # if len(existing_output) > 0 :
        #     CHATTY(f"First line: \n{existing_output[0]}")

        ### Check production status
        INFO('Checking for output already in production...')
        # dst_type_template doesn't contain "new_nodcbtag_v000". It's not needed; this gets caught later.
        # However, let's tighten the query anyway
        # Could construct a different template but I'm lazy today, just add a second dstname pattern
        status_query  = f"""select dstfile,status from production_status 
        where dstname like '{dst_type_template}' 
        and dstname like '%{self.outtriplet}%'"""
        if run_condition!="" :
            status_query += f"\n\tand {run_condition.replace('runnumber','run')}"
        status_query += self.input_config.status_query_constraints
        existing_status = { c.dstfile : c.status for c in dbQuery( cnxn_string_map['statr'], status_query ) }
        INFO(f"Already have {len(existing_status)} output files in the production db")
            
        ####################################################################################
        ###### Now get all existing input files
        ####################################################################################
        DEBUG("Building candidate inputs for run {runnumber}")
        CHATTY(f"Resident Memory: {psutil.Process().memory_info().rss / 1024 / 1024} MB")
        ### Run quality
        # Here is a good spot to check against golden or bad runlists and to enforce quality cuts on the runs
        # RuleConfig and existing output query is too early for that, distclean, spider, earlier productions may want to be less restricted
        INFO("Checking runlist against run quality cuts.")        
        run_quality_tmpl="""
select distinct(runnumber) from run 
 where 
runnumber>={runmin} and runnumber <= {runmax}
 and 
runtype='{physicsmode}'
 and
eventsinrun >= {min_run_events}
 and
EXTRACT(EPOCH FROM (ertimestamp-brtimestamp)) >={min_run_time}
order by runnumber
;
"""
        run_quality_query=run_quality_tmpl.format(
            runmin=min(runlist_int),
            runmax=max(runlist_int),
            physicsmode=self.physicsmode,
            min_run_events=self.input_config.min_run_events,
            min_run_time=self.input_config.min_run_time,
        )
        goodruns=[ int(r) for (r,) in dbQuery( cnxn_string_map['daqr'], run_quality_query).fetchall() ]
        # tighten run condition now
        runlist_int=[ run for run in runlist_int if run in goodruns ]
        if runlist_int==[]:
            return {}
        run_condition=list_to_condition(runlist_int)
        INFO(f"{len(runlist_int)} runs pass run quality cuts.")
        DEBUG(f"Runlist: {runlist_int}")

        ### Assemble leafs, where needed
        input_stem = inputs_from_output[self.dsttype]
        CHATTY( f'Input files are of the form:\n{pprint.pformat(input_stem)}')        
        if isinstance(input_stem, dict):
            in_types = list(input_stem.values())
        else :
            in_types = input_stem
            
        # TODO: Support rule.printquery
        # Manipulate the input types to match the database
        if 'raw' in self.input_config.db:
            descriminator='daqhost'
            in_types.insert(0,'gl1daq') # all raw daq files need an extra GL1 file
        else:
            descriminator='dsttype'

        # Transform list to ('<v1>','<v2>', ...) format. (one-liner doesn't work in python 3.9)
        in_types_str = f'( QUOTE{"QUOTE,QUOTE".join(in_types)}QUOTE )'
        in_types_str = in_types_str.replace("QUOTE","'")

        # Need status==1 for all files in a given run,host combination
        # Easier to check that after the SQL query
        infile_query = f"""select filename,{descriminator} as daqhost,runnumber,segment,status
        from {self.input_config.table}
        where \n\t{descriminator} in {in_types_str}\n
        """
        intriplet=self.input_config.intriplet
        if intriplet and intriplet!="":
            infile_query+=f"\tand tag='{intriplet}'"
        if 'raw' in self.input_config.db:
            infile_query+= f" and dataset='{self.physicsmode}'"
        else:
            infile_query=infile_query.replace('status','\'1\' as status')
        infile_query += self.input_config.infile_query_constraints
        # Keeping the run condition as a fallback; it should never matter though
        if run_condition!="" :
            infile_query += f"\n\tand {run_condition}"
            
        #### Do existence queries in the run loop. More db reads but much smaller RAM usage
        #### Now build up potential output files from what's available
        now=time.time()
        rule_matches = {}

        ### Runnumber is the prime differentiator
        INFO(f"Resident Memory: {psutil.Process().memory_info().rss / 1024 / 1024} MB")
        for runnumber in runlist_int:
            # Files to be created are checked against this list. Could use various attributes but most straightforward is just the filename
            ## Note: Not all constraints are needed, but they may speed up the query 
            exist_query  = f"""select filename from datasets 
            where tag='{self.outtriplet}'
            and dataset='{self.dataset}'
            and dsttype like '{dst_type_template}'"""
            if run_condition!="" :
                exist_query += f"\n\tand {run_condition}"
            exist_query +=  f"\n\tand runnumber={runnumber}"
            existing_output = [ c.filename for c in dbQuery( cnxn_string_map['fcr'], exist_query ) ]
            existing_output.sort()
            DEBUG(f"Already have {len(existing_output)} output files for run {runnumber}")

            # Potential input files for this run
            run_query = infile_query + f"\n\t and runnumber={runnumber} "
            CHATTY(f"run_query:\n{run_query}")
            db_result = dbQuery( cnxn_string_map[ self.input_config.db ], run_query ).fetchall()
            candidates = [ FileHostRunSegStat(c.filename,c.daqhost,c.runnumber,c.segment,c.status) for c in db_result ]
            CHATTY(f"Run: {runnumber}, Resident Memory: {psutil.Process().memory_info().rss / 1024 / 1024} MB")
            if len(candidates) == 0 :
                # # By construction of runlist, every runnumber now should have at least one file
                # TODO: No longer true, check 
                # ERROR(f"No input files found for run {runnumber}. That should not happen at this point. Skipping run.")
                DEBUG(f"No input files found for run {runnumber}. Skipping run.")
                continue
            DEBUG(f"Found {len(candidates)} input files for run {runnumber}.")

            ### Simplest case, 1-to-1:For every segment, there is exactly one output file, and exactly one input file from the previous step
            # If the output doesn't exist yet, use input files to create the job
            # TODO: or 'CALOFITTING' or many other job types
            if 'TRKR_SEED' in self.dsttype:
                for infile in candidates:
                    outbase=f'{self.dsttype}_{self.dataset}_{self.outtriplet}'                
                    logbase= f'{outbase}-{infile.runnumber:{pRUNFMT}}-{infile.segment:{pSEGFMT}}'
                    dstfile = f'{logbase}.root'
                    if binary_contains_bisect(existing_output,dstfile):
                        CHATTY(f"Output file {dstfile} already exists. Not submitting.")
                        continue
                    if dstfile in existing_status:
                        WARN(f"Production status of {dstfile} is {existing_status[dstfile]}. Not submitting.")
                        continue
                    in_files_for_seg=[infile]
                    CHATTY(f"Creating {dstfile} from {in_files_for_seg}")
                    #rule_matches[dstfile] = in_types_str, outbase, logbase, infile.runnumber, infile.segment, "dummy", self.dsttype
                    rule_matches[dstfile] = ["dbinput"], outbase, logbase, infile.runnumber, infile.segment, "dummy", self.dsttype
                continue    

            ####### NOT 1-1, requires more work:
            # For every segment, there is exactly one output file, and exactly one input file _from each stream_ OR from the previous step
            ######## Cut up the candidates into streams/daqhost≈ƒs
            candidates.sort(key=lambda x: (x.runnumber, x.daqhost)) # itertools.groupby depends on data being sorted

            files_for_run = { k : list(g) for
                              k, g in itertools.groupby(candidates, operator.attrgetter('daqhost')) }

            # daq file lists all need GL1 files. Pull them out and add them to the others
            if ( 'gl1daq' in in_types_str ):
                gl1_files = files_for_run.pop('gl1daq',None)
                if gl1_files is None:
                    WARN(f"No GL1 files found for run {runnumber}. Skipping this run.")
                    continue
                CHATTY(f'All GL1 files for for run {runnumber}:\n{gl1_files}')
                
                ### Important change, 07/15/2025: By default, only care about segment 0!
                segswitch="seg0fromdb"
                if not self.input_config.combine_seg0_only:
                    DEBUG("Using, and requiring, all input segments")
                    segswitch="allsegsfromdb"
                    for host in files_for_run:
                        files_for_run[host] = gl1_files + files_for_run[host]
                        any_zero_status = any(file_tuple.status == 0 for file_tuple in files_for_run[host])
                        # Now enforce status!=0 for all files from this host
                        if any_zero_status :
                            files_for_run[host]=[]
                    # Done with the non-default. 
                else: ### Use only segment 0; this is actually a bit harder
                    CHATTY("Using only input segment 0")
                    # GL1 file?
                    gl1file0=None
                    for f in gl1_files:
                        if f.segment==0 and f.status!=0:
                            gl1file0=f
                            break
                    if not gl1file0:
                        CHATTY(f"No segment 0 GL1 file found for run {runnumber}. Skipping this run.")
                        for host in files_for_run:
                            files_for_run[host]=[]
                        continue

                    # With a segment0 gl1 file, we can now go over the other hosts
                    for host in files_for_run:
                        for f in files_for_run[host]:
                            if f.segment==0 and f.status!=0:
                                files_for_run[host]=[gl1file0,f]
                                break
                        else:  # remember that python's for-else executes when the break doesn't
                            CHATTY(f"No segment 0 file found for run {runnumber}, host {host}. Skipping this run.")
                            files_for_run[host]=[]
                # \combine_seg0_only
            # \if gl1daq in intypes

            ####### "Easy" case. One way to identify this case is to see if gl1 is not needed 
            #  If the input has a segment number, then the output will have the same segment number
            #  - These are downstream objects (input is already a DST)
            #  - This can be 1-1 or many-to-1 (usually 2-1 for SEED + CLUSTER --> TRACKS)
            if 'gl1daq' not in in_types_str:
                # In this case, the inputs should be a plain list
                if isinstance(input_stem, dict):
                    ERROR( "Input is a downstream object but input_stem is a dictionary.")
                    exit(-1)
                CHATTY(f'\ninput_stem is a list, {self.dsttype} is the output base, and {descriminator} selected/enumerates \n{in_types_str}\nas input')
                
                ### Get available input
                DEBUG("Getting available daq hosts for run {runnumber}")
                ## TODO: Split between seb-like and not seb-like for tracking and calo!
                daqhost_query=f"""
select hostname from hostinfo 
where hostname not like 'seb%' and hostname not like 'gl1%'
and runnumber={runnumber}"""
                available_hosts=set([ c.hostname for c in dbQuery( cnxn_string_map['daqr'], daqhost_query).fetchall() ])
                ### Here we could enforce both mandatory and masked hosts
                DEBUG(f"available_hosts = {available_hosts}")

                # FIXME: More TPC hardcoding
                # 1. require at least N=30 out of the 48 ebdc_[0-24]_[01] to be turned on in the run
                #    This is an early breakpoint to see if the run can be used for tracking
                #    run db doesn't have _[01] though
                TPCset = set( f'ebdc{n:02}' for n in range(0,24) )
                available_tpc_hosts=available_hosts.intersection(TPCset)
                DEBUG(f"available TPC hosts: {available_tpc_hosts}")
                DEBUG(f"  len(available_tpc_hosts) = {len(available_tpc_hosts)}")
                minNTPC=30 / 2
                if len(available_tpc_hosts) < minNTPC and not self.physicsmode=='cosmics':
                    INFO(f"Skip run. Only {2*len(available_tpc_hosts)} TPC detectors turned on in the run.")
                    continue
                
                # 2. How many are TPC hosts are actually there in this run.
                #    Not necessarily the same as above, if input DSTs aren't completely produced yet.
                #    Other reason could be if the daq db is wrong.
                present_tpc_files=set()
                for host in files_for_run:
                    for available in available_tpc_hosts:
                        if available in host:
                            present_tpc_files.add(host)
                            continue
                if len(present_tpc_files) < minNTPC and not self.physicsmode=='cosmics':
                    WARN(f"Skip run {runnumber}. Only {len(present_tpc_files)} TPC detectors actually in the run.")
                    continue

                # 3. For INTT, MVTX, enforce that they're all available if possible
                available_other_hosts=available_hosts.symmetric_difference(TPCset)
                present_other_files=set(files_for_run).symmetric_difference(present_tpc_files)
                CHATTY(f"Available non-TPC hosts in the daq db: {available_other_hosts}")
                CHATTY(f"Present non-TPC leafs: {present_other_files}")
                ### TODO: Only checking length here. Probably okay forever though.
                if len(present_other_files) != len(available_other_hosts) and not self.physicsmode=='cosmics': 
                    WARN(f"Skip run. Only {len(present_other_files)} non-TPC detectors actually in the run. {len(available_other_hosts)} possible.")
                    WARN(f"Available non-TPC hosts in the daq db: {available_other_hosts}")
                    WARN(f"Present non-TPC leafs: {present_other_files}")
                    continue

                # Sort and group the input files by segment. Reject if not all hosts are present in the segment yet
                segments = None
                rejected = set()
                for host in files_for_run:
                    files_for_run[host].sort(key=lambda x: (x.segment))
                    new_segments = list(map(lambda x: x.segment, files_for_run[host]))
                    if segments is None:
                        segments = new_segments
                    elif segments != new_segments:
                        rejected.update( set(segments).symmetric_difference(set(new_segments)) )
                        segments = list( set(segments).intersection(new_segments))
                        
                if len(rejected) > 0  and not self.physicsmode=='cosmics' :
                    DEBUG(f"Run {runnumber}: Removed {len(rejected)} segments not present in all streams.")
                    CHATTY(f"Rejected segments: {rejected}")

                # If the output doesn't exist yet, use input files to create the job
                # outbase=f'{self.dsttype}_{self.outtriplet}_{self.outdataset}'
                outbase=f'{self.dsttype}_{self.dataset}_{self.outtriplet}'
                for seg in segments:
                    logbase= f'{outbase}-{runnumber:{pRUNFMT}}-{seg:{pSEGFMT}}'
                    dstfile = f'{logbase}.root'
                    if dstfile in existing_output:
                        CHATTY(f"Output file {dstfile} already exists. Not submitting.")
                        continue
                    if dstfile in existing_status:
                        WARN(f"Output file {dstfile} already has production status {existing_status[dstfile]}. Not submitting.")
                        continue                      
                    # in_files_for_seg= []
                    # for host in files_for_run:
                    #     in_files_for_seg += [ f.filename for f in files_for_run[host] if f.segment == seg ]
                    # in_files_for_seg=[ "foo", "bar", "baz" ]
                    # CHATTY(f"Creating {dstfile} from {in_files_for_seg}")
                    ## in_types as first return?                    
                    rule_matches[dstfile] = ["dbinput"], outbase, logbase, runnumber, seg, "dummy", self.dsttype

            ######## Streaming and triggered daq combination
            # In this case, provide ALL input files for the run, and the output will produce its own segment numbers
            # Output and input segment number have no correlation. Not possible to check for all possible existing outfiles
            # so we have to assume if one exists for segment0, it exists for all. This is then the file we key on in prod db as well.
            if 'gl1daq' in in_types_str:
                if not isinstance(input_stem, dict):
                    ERROR( "Input is raw daq but input_stem is not a dictionary.")
                    exit(-1)
                CHATTY(f'\ninput_stem is a dictionary, {self.dsttype} is the output base, and {descriminator} selected/enumerates \n{in_types_str}\nas input')
                
                ### Important change, 07/15/2025: By default, only care about segment 0!
                # Sort and group the input files by host
                for leaf, daqhost in input_stem.items():
                    if daqhost not in files_for_run:
                        CHATTY(f"No inputs from {daqhost} for run {runnumber}.")
                        continue
                    if files_for_run[daqhost]==[]:
                        continue
                    dsttype  = f'{self.dsttype}_{leaf}'
                    dsttype += f'_{self.dataset}' # DST_STREAMING_EVENT_%_run3auau
                    outbase=f'{dsttype}_{self.outtriplet}'
                    # Use segment 0 as key for logs and for existing output
                    logbase=f'{outbase}-{runnumber:{pRUNFMT}}-{0:{pSEGFMT}}'
                    dstfile=f'{logbase}.root'
                    if dstfile in existing_output:
                        CHATTY(f"Output file {dstfile} already exists. Not submitting.")
                        continue
                    
                    if dstfile in existing_status:
                        WARN(f"Output file {dstfile} already has production status {existing_status[dstfile]}. Not submitting.")
                        continue                    

                    DEBUG(f"Creating {dstfile} for run {runnumber} with {len(files_for_run[daqhost])} input files")
                    
                    files_for_run[daqhost].sort(key=lambda x: (x.segment)) # not needed but tidier
                    rule_matches[dstfile] = [segswitch], outbase, logbase, runnumber, 0, daqhost, self.dsttype+'_'+leaf
                # \if gl1daq, i.e. combining or not
            # \for run 
        INFO(f'[Parsing time ] {time.time() - now:.2g} seconds' )

        return rule_matches
# ============================================================================
def parse_lfn(lfn: str, rule: RuleConfig) -> Tuple[str,...] :
    # Notably, input is not necessarily a true lfn, but:
    # If there's a colon, throw everything away after the first one; that's another parser's problem
    try:
        name=lfn.split(':')[0]
        name=Path(name).name # could throw an error instead if we're handed a full path.
        #  split at, and remove, run3auau_new_nocbdtag_v001, remainder is 'DST_...', '-00066582-00000.root' (or .finished)
        # dsttype,runsegend=name.split(f'_{rule.outtriplet}_{rule.dataset}')
        dsttype,runsegend=name.split(f'_{rule.dataset}_{rule.outtriplet}')        
        if runsegend=='.root':
            raise ValueError("killkillkill")    
        _,run,segend=runsegend.split('-')
        seg,end=segend.split('.')
    except ValueError as e:
        print(f"[parse_lfn] Caught error {e}")
        print(f"lfn = {lfn}")
        raise
        # else:
        #     exit(-1)        
    return dsttype,int(run),int(seg),end

>>>>>>> f12e9a10

# ============================================================================
def parse_spiderstuff(filename: str) -> Tuple[str,...] :
    try:
        size=-1
        ctime=-1
        if 'size' in filename and 'ctime'in filename:
            lfn,_,nevents,_,first,_,last,_,md5,_,size,_,ctime,_,dbid = filename.split(':')
        else:
            lfn,_,nevents,_,first,_,last,_,md5,_,dbid = filename.split(':')

        lfn=Path(lfn).name
    except Exception as e:
        ERROR(f"Error: {e}")
        print(filename)
        print(filename.split(':'))
        exit(-1)

    return lfn,int(nevents),int(first),int(last),md5,int(size),int(ctime),int(dbid)

# ============================================================================<|MERGE_RESOLUTION|>--- conflicted
+++ resolved
@@ -105,11 +105,7 @@
     # Run Quality
     min_run_events:   Optional[int] = None
     min_run_time:     Optional[int] = None
-<<<<<<< HEAD
     combine_seg0_only:          Optional[bool] = True  # For combination jobs, use only segment 0. Default is yes. No effect for downstream jobs.
-=======
-    combine_seg0_only:          Optional[bool] = True  # For combination jobs, use only segment 0. Default is yes. No effect for downstream jobs.    
->>>>>>> f12e9a10
     choose20:         Optional[bool] = False  # Randomly choose 20% of available files
     infile_query_constraints:   Optional[str] = None  # Additional constraints for the input filecatalog query.
     status_query_constraints:   Optional[str] = None  # Additional constraints for the production catalog query
@@ -293,11 +289,7 @@
             else:
                 WARN ("Option 'choose20' ignored for downstream production.")
                 choose20=False
-<<<<<<< HEAD
-
-=======
-            
->>>>>>> f12e9a10
+
         # Substitutions in direct input path, if given
         input_direct_path = input_data.get("direct_path")
         if input_direct_path is not None:
@@ -542,439 +534,6 @@
                              param_overrides=param_overrides,
                             )
 
-<<<<<<< HEAD
-=======
-# ============================================================================
-
-@dataclass( frozen = True )
-class MatchConfig:
-    dsttype:        str
-    runlist_int:    str
-    input_config:   InputConfig
-    dataset:        str
-    outtriplet:     str
-    physicsmode:    str
-    # ------------------------------------------------
-    @classmethod
-    def from_rule_config(cls, rule_config: RuleConfig):
-        """
-        Constructs a MatchConfig object partially from a RuleConfig object.
-
-        Args:
-            rule_config: The RuleConfig object to extract data from.
-
-        Returns:
-            A MatchConfig object with fields pre-populated from the RuleConfig.
-        """
-
-        return cls(
-            dsttype      = rule_config.dsttype,
-            runlist_int  = rule_config.runlist_int,
-            input_config = rule_config.input_config,
-            dataset      = rule_config.dataset,
-            outtriplet   = rule_config.outtriplet,
-            physicsmode  = rule_config.physicsmode,
-        )
-
-    # ------------------------------------------------
-    def dict(self):
-        return { k: str(v) for k, v in asdict(self).items() if v is not None }
-
-    # ------------------------------------------------
-    def matches(self) :
-        ### Match parameters are set, now build up the list of inputs and construct corresponding output file names
-        # Despite the "like" clause, this is a fast query. Extra cuts or substitute cuts like
-        # 'and runnumber>={self.runMin} and runnumber<={self.runMax}'
-        # can be added if the need arises.
-        # Note: If the file database is not up to date, we can use a filesystem search in the output directory
-        # Note: The db field in the yaml is for input queries only, all output queries go to the FileCatalog
-        dst_type_template = f'{self.dsttype}'
-        # This test should be equivalent: if 'raw' in self.input_config.db:
-        if 'TRIGGERED' in self.dsttype or 'STREAMING' in self.dsttype:
-            dst_type_template += '_%'
-        dst_type_template += '%'
-
-        ### Which runs to process        
-        runlist_int=self.runlist_int
-        run_condition=list_to_condition(runlist_int)
-        
-        # # Files to be created are checked against this list. Could use various attributes but most straightforward is just the filename
-        # ## Note: Not all constraints are needed, but they may speed up the query 
-        # INFO('Checking for already existing output...')
-        # INFO(f"Resident Memory: {psutil.Process().memory_info().rss / 1024 / 1024} MB")
-        # exist_query  = f"""select filename from datasets 
-        # where tag='{self.outtriplet}'
-        # and dataset='{self.dataset}'
-        # and dsttype like '{dst_type_template}'"""
-        # if run_condition!="" :
-        #     exist_query += f"\n\tand {run_condition}"
-        # existing_output = [ c.filename for c in dbQuery( cnxn_string_map['fcr'], exist_query ) ]
-        # INFO(f"Resident Memory: {psutil.Process().memory_info().rss / 1024 / 1024} MB")
-
-        # INFO(f"Already have {len(existing_output)} output files")
-        # if len(existing_output) > 0 :
-        #     CHATTY(f"First line: \n{existing_output[0]}")
-
-        ### Check production status
-        INFO('Checking for output already in production...')
-        # dst_type_template doesn't contain "new_nodcbtag_v000". It's not needed; this gets caught later.
-        # However, let's tighten the query anyway
-        # Could construct a different template but I'm lazy today, just add a second dstname pattern
-        status_query  = f"""select dstfile,status from production_status 
-        where dstname like '{dst_type_template}' 
-        and dstname like '%{self.outtriplet}%'"""
-        if run_condition!="" :
-            status_query += f"\n\tand {run_condition.replace('runnumber','run')}"
-        status_query += self.input_config.status_query_constraints
-        existing_status = { c.dstfile : c.status for c in dbQuery( cnxn_string_map['statr'], status_query ) }
-        INFO(f"Already have {len(existing_status)} output files in the production db")
-            
-        ####################################################################################
-        ###### Now get all existing input files
-        ####################################################################################
-        DEBUG("Building candidate inputs for run {runnumber}")
-        CHATTY(f"Resident Memory: {psutil.Process().memory_info().rss / 1024 / 1024} MB")
-        ### Run quality
-        # Here is a good spot to check against golden or bad runlists and to enforce quality cuts on the runs
-        # RuleConfig and existing output query is too early for that, distclean, spider, earlier productions may want to be less restricted
-        INFO("Checking runlist against run quality cuts.")        
-        run_quality_tmpl="""
-select distinct(runnumber) from run 
- where 
-runnumber>={runmin} and runnumber <= {runmax}
- and 
-runtype='{physicsmode}'
- and
-eventsinrun >= {min_run_events}
- and
-EXTRACT(EPOCH FROM (ertimestamp-brtimestamp)) >={min_run_time}
-order by runnumber
-;
-"""
-        run_quality_query=run_quality_tmpl.format(
-            runmin=min(runlist_int),
-            runmax=max(runlist_int),
-            physicsmode=self.physicsmode,
-            min_run_events=self.input_config.min_run_events,
-            min_run_time=self.input_config.min_run_time,
-        )
-        goodruns=[ int(r) for (r,) in dbQuery( cnxn_string_map['daqr'], run_quality_query).fetchall() ]
-        # tighten run condition now
-        runlist_int=[ run for run in runlist_int if run in goodruns ]
-        if runlist_int==[]:
-            return {}
-        run_condition=list_to_condition(runlist_int)
-        INFO(f"{len(runlist_int)} runs pass run quality cuts.")
-        DEBUG(f"Runlist: {runlist_int}")
-
-        ### Assemble leafs, where needed
-        input_stem = inputs_from_output[self.dsttype]
-        CHATTY( f'Input files are of the form:\n{pprint.pformat(input_stem)}')        
-        if isinstance(input_stem, dict):
-            in_types = list(input_stem.values())
-        else :
-            in_types = input_stem
-            
-        # TODO: Support rule.printquery
-        # Manipulate the input types to match the database
-        if 'raw' in self.input_config.db:
-            descriminator='daqhost'
-            in_types.insert(0,'gl1daq') # all raw daq files need an extra GL1 file
-        else:
-            descriminator='dsttype'
-
-        # Transform list to ('<v1>','<v2>', ...) format. (one-liner doesn't work in python 3.9)
-        in_types_str = f'( QUOTE{"QUOTE,QUOTE".join(in_types)}QUOTE )'
-        in_types_str = in_types_str.replace("QUOTE","'")
-
-        # Need status==1 for all files in a given run,host combination
-        # Easier to check that after the SQL query
-        infile_query = f"""select filename,{descriminator} as daqhost,runnumber,segment,status
-        from {self.input_config.table}
-        where \n\t{descriminator} in {in_types_str}\n
-        """
-        intriplet=self.input_config.intriplet
-        if intriplet and intriplet!="":
-            infile_query+=f"\tand tag='{intriplet}'"
-        if 'raw' in self.input_config.db:
-            infile_query+= f" and dataset='{self.physicsmode}'"
-        else:
-            infile_query=infile_query.replace('status','\'1\' as status')
-        infile_query += self.input_config.infile_query_constraints
-        # Keeping the run condition as a fallback; it should never matter though
-        if run_condition!="" :
-            infile_query += f"\n\tand {run_condition}"
-            
-        #### Do existence queries in the run loop. More db reads but much smaller RAM usage
-        #### Now build up potential output files from what's available
-        now=time.time()
-        rule_matches = {}
-
-        ### Runnumber is the prime differentiator
-        INFO(f"Resident Memory: {psutil.Process().memory_info().rss / 1024 / 1024} MB")
-        for runnumber in runlist_int:
-            # Files to be created are checked against this list. Could use various attributes but most straightforward is just the filename
-            ## Note: Not all constraints are needed, but they may speed up the query 
-            exist_query  = f"""select filename from datasets 
-            where tag='{self.outtriplet}'
-            and dataset='{self.dataset}'
-            and dsttype like '{dst_type_template}'"""
-            if run_condition!="" :
-                exist_query += f"\n\tand {run_condition}"
-            exist_query +=  f"\n\tand runnumber={runnumber}"
-            existing_output = [ c.filename for c in dbQuery( cnxn_string_map['fcr'], exist_query ) ]
-            existing_output.sort()
-            DEBUG(f"Already have {len(existing_output)} output files for run {runnumber}")
-
-            # Potential input files for this run
-            run_query = infile_query + f"\n\t and runnumber={runnumber} "
-            CHATTY(f"run_query:\n{run_query}")
-            db_result = dbQuery( cnxn_string_map[ self.input_config.db ], run_query ).fetchall()
-            candidates = [ FileHostRunSegStat(c.filename,c.daqhost,c.runnumber,c.segment,c.status) for c in db_result ]
-            CHATTY(f"Run: {runnumber}, Resident Memory: {psutil.Process().memory_info().rss / 1024 / 1024} MB")
-            if len(candidates) == 0 :
-                # # By construction of runlist, every runnumber now should have at least one file
-                # TODO: No longer true, check 
-                # ERROR(f"No input files found for run {runnumber}. That should not happen at this point. Skipping run.")
-                DEBUG(f"No input files found for run {runnumber}. Skipping run.")
-                continue
-            DEBUG(f"Found {len(candidates)} input files for run {runnumber}.")
-
-            ### Simplest case, 1-to-1:For every segment, there is exactly one output file, and exactly one input file from the previous step
-            # If the output doesn't exist yet, use input files to create the job
-            # TODO: or 'CALOFITTING' or many other job types
-            if 'TRKR_SEED' in self.dsttype:
-                for infile in candidates:
-                    outbase=f'{self.dsttype}_{self.dataset}_{self.outtriplet}'                
-                    logbase= f'{outbase}-{infile.runnumber:{pRUNFMT}}-{infile.segment:{pSEGFMT}}'
-                    dstfile = f'{logbase}.root'
-                    if binary_contains_bisect(existing_output,dstfile):
-                        CHATTY(f"Output file {dstfile} already exists. Not submitting.")
-                        continue
-                    if dstfile in existing_status:
-                        WARN(f"Production status of {dstfile} is {existing_status[dstfile]}. Not submitting.")
-                        continue
-                    in_files_for_seg=[infile]
-                    CHATTY(f"Creating {dstfile} from {in_files_for_seg}")
-                    #rule_matches[dstfile] = in_types_str, outbase, logbase, infile.runnumber, infile.segment, "dummy", self.dsttype
-                    rule_matches[dstfile] = ["dbinput"], outbase, logbase, infile.runnumber, infile.segment, "dummy", self.dsttype
-                continue    
-
-            ####### NOT 1-1, requires more work:
-            # For every segment, there is exactly one output file, and exactly one input file _from each stream_ OR from the previous step
-            ######## Cut up the candidates into streams/daqhost≈ƒs
-            candidates.sort(key=lambda x: (x.runnumber, x.daqhost)) # itertools.groupby depends on data being sorted
-
-            files_for_run = { k : list(g) for
-                              k, g in itertools.groupby(candidates, operator.attrgetter('daqhost')) }
-
-            # daq file lists all need GL1 files. Pull them out and add them to the others
-            if ( 'gl1daq' in in_types_str ):
-                gl1_files = files_for_run.pop('gl1daq',None)
-                if gl1_files is None:
-                    WARN(f"No GL1 files found for run {runnumber}. Skipping this run.")
-                    continue
-                CHATTY(f'All GL1 files for for run {runnumber}:\n{gl1_files}')
-                
-                ### Important change, 07/15/2025: By default, only care about segment 0!
-                segswitch="seg0fromdb"
-                if not self.input_config.combine_seg0_only:
-                    DEBUG("Using, and requiring, all input segments")
-                    segswitch="allsegsfromdb"
-                    for host in files_for_run:
-                        files_for_run[host] = gl1_files + files_for_run[host]
-                        any_zero_status = any(file_tuple.status == 0 for file_tuple in files_for_run[host])
-                        # Now enforce status!=0 for all files from this host
-                        if any_zero_status :
-                            files_for_run[host]=[]
-                    # Done with the non-default. 
-                else: ### Use only segment 0; this is actually a bit harder
-                    CHATTY("Using only input segment 0")
-                    # GL1 file?
-                    gl1file0=None
-                    for f in gl1_files:
-                        if f.segment==0 and f.status!=0:
-                            gl1file0=f
-                            break
-                    if not gl1file0:
-                        CHATTY(f"No segment 0 GL1 file found for run {runnumber}. Skipping this run.")
-                        for host in files_for_run:
-                            files_for_run[host]=[]
-                        continue
-
-                    # With a segment0 gl1 file, we can now go over the other hosts
-                    for host in files_for_run:
-                        for f in files_for_run[host]:
-                            if f.segment==0 and f.status!=0:
-                                files_for_run[host]=[gl1file0,f]
-                                break
-                        else:  # remember that python's for-else executes when the break doesn't
-                            CHATTY(f"No segment 0 file found for run {runnumber}, host {host}. Skipping this run.")
-                            files_for_run[host]=[]
-                # \combine_seg0_only
-            # \if gl1daq in intypes
-
-            ####### "Easy" case. One way to identify this case is to see if gl1 is not needed 
-            #  If the input has a segment number, then the output will have the same segment number
-            #  - These are downstream objects (input is already a DST)
-            #  - This can be 1-1 or many-to-1 (usually 2-1 for SEED + CLUSTER --> TRACKS)
-            if 'gl1daq' not in in_types_str:
-                # In this case, the inputs should be a plain list
-                if isinstance(input_stem, dict):
-                    ERROR( "Input is a downstream object but input_stem is a dictionary.")
-                    exit(-1)
-                CHATTY(f'\ninput_stem is a list, {self.dsttype} is the output base, and {descriminator} selected/enumerates \n{in_types_str}\nas input')
-                
-                ### Get available input
-                DEBUG("Getting available daq hosts for run {runnumber}")
-                ## TODO: Split between seb-like and not seb-like for tracking and calo!
-                daqhost_query=f"""
-select hostname from hostinfo 
-where hostname not like 'seb%' and hostname not like 'gl1%'
-and runnumber={runnumber}"""
-                available_hosts=set([ c.hostname for c in dbQuery( cnxn_string_map['daqr'], daqhost_query).fetchall() ])
-                ### Here we could enforce both mandatory and masked hosts
-                DEBUG(f"available_hosts = {available_hosts}")
-
-                # FIXME: More TPC hardcoding
-                # 1. require at least N=30 out of the 48 ebdc_[0-24]_[01] to be turned on in the run
-                #    This is an early breakpoint to see if the run can be used for tracking
-                #    run db doesn't have _[01] though
-                TPCset = set( f'ebdc{n:02}' for n in range(0,24) )
-                available_tpc_hosts=available_hosts.intersection(TPCset)
-                DEBUG(f"available TPC hosts: {available_tpc_hosts}")
-                DEBUG(f"  len(available_tpc_hosts) = {len(available_tpc_hosts)}")
-                minNTPC=30 / 2
-                if len(available_tpc_hosts) < minNTPC and not self.physicsmode=='cosmics':
-                    INFO(f"Skip run. Only {2*len(available_tpc_hosts)} TPC detectors turned on in the run.")
-                    continue
-                
-                # 2. How many are TPC hosts are actually there in this run.
-                #    Not necessarily the same as above, if input DSTs aren't completely produced yet.
-                #    Other reason could be if the daq db is wrong.
-                present_tpc_files=set()
-                for host in files_for_run:
-                    for available in available_tpc_hosts:
-                        if available in host:
-                            present_tpc_files.add(host)
-                            continue
-                if len(present_tpc_files) < minNTPC and not self.physicsmode=='cosmics':
-                    WARN(f"Skip run {runnumber}. Only {len(present_tpc_files)} TPC detectors actually in the run.")
-                    continue
-
-                # 3. For INTT, MVTX, enforce that they're all available if possible
-                available_other_hosts=available_hosts.symmetric_difference(TPCset)
-                present_other_files=set(files_for_run).symmetric_difference(present_tpc_files)
-                CHATTY(f"Available non-TPC hosts in the daq db: {available_other_hosts}")
-                CHATTY(f"Present non-TPC leafs: {present_other_files}")
-                ### TODO: Only checking length here. Probably okay forever though.
-                if len(present_other_files) != len(available_other_hosts) and not self.physicsmode=='cosmics': 
-                    WARN(f"Skip run. Only {len(present_other_files)} non-TPC detectors actually in the run. {len(available_other_hosts)} possible.")
-                    WARN(f"Available non-TPC hosts in the daq db: {available_other_hosts}")
-                    WARN(f"Present non-TPC leafs: {present_other_files}")
-                    continue
-
-                # Sort and group the input files by segment. Reject if not all hosts are present in the segment yet
-                segments = None
-                rejected = set()
-                for host in files_for_run:
-                    files_for_run[host].sort(key=lambda x: (x.segment))
-                    new_segments = list(map(lambda x: x.segment, files_for_run[host]))
-                    if segments is None:
-                        segments = new_segments
-                    elif segments != new_segments:
-                        rejected.update( set(segments).symmetric_difference(set(new_segments)) )
-                        segments = list( set(segments).intersection(new_segments))
-                        
-                if len(rejected) > 0  and not self.physicsmode=='cosmics' :
-                    DEBUG(f"Run {runnumber}: Removed {len(rejected)} segments not present in all streams.")
-                    CHATTY(f"Rejected segments: {rejected}")
-
-                # If the output doesn't exist yet, use input files to create the job
-                # outbase=f'{self.dsttype}_{self.outtriplet}_{self.outdataset}'
-                outbase=f'{self.dsttype}_{self.dataset}_{self.outtriplet}'
-                for seg in segments:
-                    logbase= f'{outbase}-{runnumber:{pRUNFMT}}-{seg:{pSEGFMT}}'
-                    dstfile = f'{logbase}.root'
-                    if dstfile in existing_output:
-                        CHATTY(f"Output file {dstfile} already exists. Not submitting.")
-                        continue
-                    if dstfile in existing_status:
-                        WARN(f"Output file {dstfile} already has production status {existing_status[dstfile]}. Not submitting.")
-                        continue                      
-                    # in_files_for_seg= []
-                    # for host in files_for_run:
-                    #     in_files_for_seg += [ f.filename for f in files_for_run[host] if f.segment == seg ]
-                    # in_files_for_seg=[ "foo", "bar", "baz" ]
-                    # CHATTY(f"Creating {dstfile} from {in_files_for_seg}")
-                    ## in_types as first return?                    
-                    rule_matches[dstfile] = ["dbinput"], outbase, logbase, runnumber, seg, "dummy", self.dsttype
-
-            ######## Streaming and triggered daq combination
-            # In this case, provide ALL input files for the run, and the output will produce its own segment numbers
-            # Output and input segment number have no correlation. Not possible to check for all possible existing outfiles
-            # so we have to assume if one exists for segment0, it exists for all. This is then the file we key on in prod db as well.
-            if 'gl1daq' in in_types_str:
-                if not isinstance(input_stem, dict):
-                    ERROR( "Input is raw daq but input_stem is not a dictionary.")
-                    exit(-1)
-                CHATTY(f'\ninput_stem is a dictionary, {self.dsttype} is the output base, and {descriminator} selected/enumerates \n{in_types_str}\nas input')
-                
-                ### Important change, 07/15/2025: By default, only care about segment 0!
-                # Sort and group the input files by host
-                for leaf, daqhost in input_stem.items():
-                    if daqhost not in files_for_run:
-                        CHATTY(f"No inputs from {daqhost} for run {runnumber}.")
-                        continue
-                    if files_for_run[daqhost]==[]:
-                        continue
-                    dsttype  = f'{self.dsttype}_{leaf}'
-                    dsttype += f'_{self.dataset}' # DST_STREAMING_EVENT_%_run3auau
-                    outbase=f'{dsttype}_{self.outtriplet}'
-                    # Use segment 0 as key for logs and for existing output
-                    logbase=f'{outbase}-{runnumber:{pRUNFMT}}-{0:{pSEGFMT}}'
-                    dstfile=f'{logbase}.root'
-                    if dstfile in existing_output:
-                        CHATTY(f"Output file {dstfile} already exists. Not submitting.")
-                        continue
-                    
-                    if dstfile in existing_status:
-                        WARN(f"Output file {dstfile} already has production status {existing_status[dstfile]}. Not submitting.")
-                        continue                    
-
-                    DEBUG(f"Creating {dstfile} for run {runnumber} with {len(files_for_run[daqhost])} input files")
-                    
-                    files_for_run[daqhost].sort(key=lambda x: (x.segment)) # not needed but tidier
-                    rule_matches[dstfile] = [segswitch], outbase, logbase, runnumber, 0, daqhost, self.dsttype+'_'+leaf
-                # \if gl1daq, i.e. combining or not
-            # \for run 
-        INFO(f'[Parsing time ] {time.time() - now:.2g} seconds' )
-
-        return rule_matches
-# ============================================================================
-def parse_lfn(lfn: str, rule: RuleConfig) -> Tuple[str,...] :
-    # Notably, input is not necessarily a true lfn, but:
-    # If there's a colon, throw everything away after the first one; that's another parser's problem
-    try:
-        name=lfn.split(':')[0]
-        name=Path(name).name # could throw an error instead if we're handed a full path.
-        #  split at, and remove, run3auau_new_nocbdtag_v001, remainder is 'DST_...', '-00066582-00000.root' (or .finished)
-        # dsttype,runsegend=name.split(f'_{rule.outtriplet}_{rule.dataset}')
-        dsttype,runsegend=name.split(f'_{rule.dataset}_{rule.outtriplet}')        
-        if runsegend=='.root':
-            raise ValueError("killkillkill")    
-        _,run,segend=runsegend.split('-')
-        seg,end=segend.split('.')
-    except ValueError as e:
-        print(f"[parse_lfn] Caught error {e}")
-        print(f"lfn = {lfn}")
-        raise
-        # else:
-        #     exit(-1)        
-    return dsttype,int(run),int(seg),end
-
->>>>>>> f12e9a10
-
 # ============================================================================
 def parse_spiderstuff(filename: str) -> Tuple[str,...] :
     try:
